package org.roaringbitmap.runcontainer;


import it.uniroma3.mat.extendedset.intset.ConciseSet;

import java.text.DecimalFormat;
import java.util.ArrayList;
import java.util.concurrent.TimeUnit;

import org.openjdk.jmh.annotations.Benchmark;
import org.openjdk.jmh.annotations.BenchmarkMode;
import org.openjdk.jmh.annotations.Mode;
import org.openjdk.jmh.annotations.OutputTimeUnit;
import org.openjdk.jmh.annotations.Param;
import org.openjdk.jmh.annotations.Scope;
import org.openjdk.jmh.annotations.Setup;
import org.openjdk.jmh.annotations.State;
import org.roaringbitmap.FastAggregation;
import org.roaringbitmap.IntIteratorFlyweight;
import org.roaringbitmap.RoaringBitmap;
import org.roaringbitmap.ZipRealDataRetriever;
import org.roaringbitmap.buffer.BufferFastAggregation;
import org.roaringbitmap.buffer.BufferIntIteratorFlyweight;
import org.roaringbitmap.buffer.ImmutableRoaringBitmap;
import org.roaringbitmap.buffer.MutableRoaringBitmap;

@BenchmarkMode(Mode.AverageTime)
@OutputTimeUnit(TimeUnit.MICROSECONDS)
public class RunContainerRealDataBenchmark {

    static ConciseSet toConcise(int[] dat) {
        ConciseSet ans = new ConciseSet();
        for (int i : dat) {
            ans.add(i);
        }
        return ans;
    }

<<<<<<< HEAD
    @Benchmark
    public int horizontalOr_RoaringWithRun(BenchmarkState benchmarkState) {
        int answer = FastAggregation.horizontal_or(benchmarkState.rc.iterator())
               .getCardinality();
        if(answer != benchmarkState.horizontalor)
            throw new RuntimeException("buggy horizontal or");
        return answer;
    }

    @Benchmark
    public int horizontalOr_Roaring(BenchmarkState benchmarkState) {
        int answer = FastAggregation.horizontal_or(benchmarkState.ac.iterator())
               .getCardinality();
        if(answer != benchmarkState.horizontalor)
            throw new RuntimeException("buggy horizontal or");
        return answer;

    }

    @Benchmark
    public int horizontalOr_MutableRoaringWithRun(BenchmarkState benchmarkState) {
        int answer = BufferFastAggregation.horizontal_or(benchmarkState.mrc.iterator())
               .getCardinality();
        if(answer != benchmarkState.horizontalor)
            throw new RuntimeException("buggy horizontal or");
        return answer;

    }

    @Benchmark
    public int horizontalOr_MutableRoaring(BenchmarkState benchmarkState) {
        int answer = BufferFastAggregation.horizontal_or(benchmarkState.mac.iterator())
               .getCardinality();
        if(answer != benchmarkState.horizontalor)
            throw new RuntimeException("buggy horizontal or");
        return answer;

    }

    @Benchmark
    public int horizontalOr_Concise(BenchmarkState benchmarkState) {
        ConciseSet bitmapor = benchmarkState.cc.get(0);
        for (int j = 1; j < benchmarkState.cc.size() ; ++j) {
            bitmapor = bitmapor.union(benchmarkState.cc.get(j));
        }
        int answer = bitmapor.size();
        if(answer != benchmarkState.horizontalor)
            throw new RuntimeException("buggy horizontal or");
        return answer;

    }
=======
    // @Benchmark
    // public int horizontalOr_RoaringWithRun(BenchmarkState benchmarkState) {
    //     return FastAggregation.horizontal_or(benchmarkState.rc.iterator())
    //            .getCardinality();
    // }

    // @Benchmark
    // public int horizontalOr_Roaring(BenchmarkState benchmarkState) {
    //     return FastAggregation.horizontal_or(benchmarkState.ac.iterator())
    //            .getCardinality();
    // }

    // @Benchmark
    // public int horizontalOr_MutableRoaringWithRun(BenchmarkState benchmarkState) {
    //     return BufferFastAggregation.horizontal_or(benchmarkState.mrc.iterator())
    //            .getCardinality();
    // }

    // @Benchmark
    // public int horizontalOr_MutableRoaring(BenchmarkState benchmarkState) {
    //     return BufferFastAggregation.horizontal_or(benchmarkState.mac.iterator())
    //            .getCardinality();
    // }

    // @Benchmark
    // public int horizontalOr_Concise(BenchmarkState benchmarkState) {
    //     ConciseSet bitmapor = benchmarkState.cc.get(0);
    //     for (int j = 1; j < benchmarkState.cc.size() ; ++j) {
    //         bitmapor = bitmapor.union(benchmarkState.cc.get(j));
    //     }
    //     return bitmapor.size();
    // }
>>>>>>> 8c6c6718

    @Benchmark
    public int pairwiseAnd_RoaringWithRun(BenchmarkState benchmarkState) {
        int total = 0;
        for(int k = 0; k + 1 < benchmarkState.rc.size(); ++k)
            total += RoaringBitmap.and(benchmarkState.rc.get(k),benchmarkState.rc.get(k+1)).getCardinality();
        if(total != benchmarkState.totaland )
            throw new RuntimeException("bad pairwise and result");
        return total;
    }

    @Benchmark
    public int pairwiseAnd_Roaring(BenchmarkState benchmarkState) {
        int total = 0;
        for(int k = 0; k + 1 < benchmarkState.ac.size(); ++k)
            total += RoaringBitmap.and(benchmarkState.ac.get(k),benchmarkState.ac.get(k+1)).getCardinality();
        if(total !=benchmarkState.totaland )
            throw new RuntimeException("bad pairwise and result");
        return total;
    }

    // @Benchmark
    // public int pairwiseAnd_MutableRoaringWithRun(BenchmarkState benchmarkState) {
    //     int total = 0;
    //     for (int k = 0; k + 1 < benchmarkState.mrc.size(); ++k)
    //         total += MutableRoaringBitmap.and(benchmarkState.mrc.get(k),
    //                                           benchmarkState.mrc.get(k + 1)).getCardinality();
    //     if (total != benchmarkState.totaland)
    //         throw new RuntimeException("bad pairwise and result");
    //     return total;
    // }

    // @Benchmark
    // public int pairwiseAnd_MutableRoaring(BenchmarkState benchmarkState) {
    //     int total = 0;
    //     for (int k = 0; k + 1 < benchmarkState.mac.size(); ++k)
    //         total += MutableRoaringBitmap.and(benchmarkState.mac.get(k),
    //                                           benchmarkState.mac.get(k + 1)).getCardinality();
    //     if (total != benchmarkState.totaland)
    //         throw new RuntimeException("bad pairwise and result");
    //     return total;
    // }

    @Benchmark
    public int pairwiseAnd_Concise(BenchmarkState benchmarkState) {
        int total = 0;
        for(int k = 0; k + 1 < benchmarkState.cc.size(); ++k)
            total += benchmarkState.cc.get(k).intersection(benchmarkState.cc.get(k+1)).size();
        if(total !=benchmarkState.totaland )
            throw new RuntimeException("bad pairwise and result");
        return total;
    }

    // @Benchmark
    // public int pairwiseAndNot_RoaringWithRun(BenchmarkState benchmarkState) {
    //     int total = 0;
    //     for(int k = 0; k + 1 < benchmarkState.rc.size(); ++k)
    //         total += RoaringBitmap.andNot(benchmarkState.rc.get(k),benchmarkState.rc.get(k+1)).getCardinality();
    //     if(total !=benchmarkState.totalandnot )
    //         throw new RuntimeException("bad pairwise andNot result");
    //     return total;
    // }

    // @Benchmark
    // public int pairwiseAndNot_Roaring(BenchmarkState benchmarkState) {
    //     int total = 0;
    //     for(int k = 0; k + 1 < benchmarkState.ac.size(); ++k)
    //         total += RoaringBitmap.andNot(benchmarkState.ac.get(k),benchmarkState.ac.get(k+1)).getCardinality();
    //     if(total !=benchmarkState.totalandnot )
    //         throw new RuntimeException("bad pairwise andNot result");
    //     return total;
    // }

    // @Benchmark
    // public int pairwiseAndNot_MutableRoaringWithRun(BenchmarkState benchmarkState) {
    //     int total = 0;
    //     for (int k = 0; k + 1 < benchmarkState.mrc.size(); ++k)
    //         total += MutableRoaringBitmap.andNot(benchmarkState.mrc.get(k),
    //                                              benchmarkState.mrc.get(k + 1)).getCardinality();
    //     if (total != benchmarkState.totalandnot)
    //         throw new RuntimeException("bad pairwise andNot result");
    //     return total;
    // }

    // @Benchmark
    // public int pairwiseAndNot_MutableRoaring(BenchmarkState benchmarkState) {
    //     int total = 0;
    //     for (int k = 0; k + 1 < benchmarkState.mac.size(); ++k)
    //         total += MutableRoaringBitmap.andNot(benchmarkState.mac.get(k),
    //                                              benchmarkState.mac.get(k + 1)).getCardinality();
    //     if (total != benchmarkState.totalandnot)
    //         throw new RuntimeException("bad pairwise andNot result");
    //     return total;
    // }

    // @Benchmark
    // public int pairwiseAndNot_Concise(BenchmarkState benchmarkState) {
    //     int total = 0;
    //     for(int k = 0; k + 1 < benchmarkState.cc.size(); ++k)
    //         total += benchmarkState.cc.get(k).difference(benchmarkState.cc.get(k+1)).size();
    //     if(total !=benchmarkState.totalandnot )
    //         throw new RuntimeException("bad pairwise andNot result");
    //     return total;
    // }


    @Benchmark
    public int pairwiseOr_RoaringWithRun(BenchmarkState benchmarkState) {
        int total = 0;
        for(int k = 0; k + 1 < benchmarkState.rc.size(); ++k)
            total += RoaringBitmap.or(benchmarkState.rc.get(k),benchmarkState.rc.get(k+1)).getCardinality();
        if(total != benchmarkState.totalor )
            throw new RuntimeException("bad pairwise or result");
        return total;
    }

    @Benchmark
    public int pairwiseOr_Roaring(BenchmarkState benchmarkState) {
        int total = 0;
        for(int k = 0; k + 1 < benchmarkState.ac.size(); ++k)
            total += RoaringBitmap.or(benchmarkState.ac.get(k),benchmarkState.ac.get(k+1)).getCardinality();
        if(total != benchmarkState.totalor )
            throw new RuntimeException("bad pairwise or result");
        return total;
    }



    // @Benchmark
    // public int pairwiseOr_MutableRoaringWithRun(BenchmarkState benchmarkState) {
    //     int total = 0;
    //     for(int k = 0; k + 1 < benchmarkState.mrc.size(); ++k)
    //         total += MutableRoaringBitmap.or(benchmarkState.mrc.get(k),benchmarkState.mrc.get(k+1)).getCardinality();
    //     if(total != benchmarkState.totalor )
    //         throw new RuntimeException("bad pairwise or result");
    //     return total;
    // }

    // @Benchmark
    // public int pairwiseOr_MutableRoaring(BenchmarkState benchmarkState) {
    //     int total = 0;
    //     for(int k = 0; k + 1 < benchmarkState.mac.size(); ++k)
    //         total += MutableRoaringBitmap.or(benchmarkState.mac.get(k),benchmarkState.mac.get(k+1)).getCardinality();
    //     if(total != benchmarkState.totalor )
    //         throw new RuntimeException("bad pairwise or result");
    //     return total;
    // }

    // @Benchmark
    // public int pairwiseOr_Concise(BenchmarkState benchmarkState) {
    //     int total = 0;
    //     for(int k = 0; k + 1 < benchmarkState.cc.size(); ++k)
    //         total += benchmarkState.cc.get(k).union(benchmarkState.cc.get(k+1)).size();
    //     if(total != benchmarkState.totalor )
    //         throw new RuntimeException("bad pairwise or result");
    //     return total;
    // }

    // @Benchmark
    // public int pairwiseXor_RoaringWithRun(BenchmarkState benchmarkState) {
    //     int total = 0;
    //     for(int k = 0; k + 1 < benchmarkState.rc.size(); ++k)
    //         total += RoaringBitmap.xor(benchmarkState.rc.get(k),benchmarkState.rc.get(k+1)).getCardinality();
    //     if(total != benchmarkState.totalxor )
    //         throw new RuntimeException("bad pairwise xor result");
    //     return total;
    // }

    // @Benchmark
    // public int pairwiseXor_Roaring(BenchmarkState benchmarkState) {
    //     int total = 0;
    //     for(int k = 0; k + 1 < benchmarkState.ac.size(); ++k)
    //         total += RoaringBitmap.xor(benchmarkState.ac.get(k),benchmarkState.ac.get(k+1)).getCardinality();
    //     if(total != benchmarkState.totalxor )
    //         throw new RuntimeException("bad pairwise xor result");
    //     return total;
    // }

    // @Benchmark
    // public int pairwiseXor_MutableRoaringWithRun(BenchmarkState benchmarkState) {
    //     int total = 0;
    //     for(int k = 0; k + 1 < benchmarkState.mrc.size(); ++k)
    //         total += MutableRoaringBitmap.xor(benchmarkState.mrc.get(k),benchmarkState.mrc.get(k+1)).getCardinality();
    //     if(total != benchmarkState.totalxor )
    //         throw new RuntimeException("bad pairwise xor result");
    //     return total;
    // }

    // @Benchmark
    // public int pairwiseXor_MutableRoaring(BenchmarkState benchmarkState) {
    //     int total = 0;
    //     for(int k = 0; k + 1 < benchmarkState.mac.size(); ++k)
    //         total += MutableRoaringBitmap.xor(benchmarkState.mac.get(k),benchmarkState.mac.get(k+1)).getCardinality();
    //     if(total != benchmarkState.totalxor )
    //         throw new RuntimeException("bad pairwise xor result");
    //     return total;
    // }

    // @Benchmark
    // public int pairwiseXor_Concise(BenchmarkState benchmarkState) {
    //     int total = 0;
    //     for(int k = 0; k + 1 < benchmarkState.cc.size(); ++k)
    //         total += benchmarkState.cc.get(k).symmetricDifference(benchmarkState.cc.get(k+1)).size();
    //     if(total != benchmarkState.totalxor )
    //         throw new RuntimeException("bad pairwise xor result");
    //     return total;
    // }

    // @Benchmark
    // public int iterate_RoaringWithRun(BenchmarkState benchmarkState) {
    //     int total = 0;
    //     for (int k = 0; k < benchmarkState.rc.size(); ++k) {
    //         RoaringBitmap rb = benchmarkState.rc.get(k);
    //         org.roaringbitmap.IntIterator i = rb.getIntIterator();
    //         while(i.hasNext())
    //             total += i.next();
    //     }
    //     return total;
    // }

    // @Benchmark
    // public int iterate_RoaringWithRun_flyweight(BenchmarkState benchmarkState) {
    //     int total = 0;
    //     IntIteratorFlyweight i = new IntIteratorFlyweight();
    //     for (int k = 0; k < benchmarkState.rc.size(); ++k) {
    //         RoaringBitmap rb = benchmarkState.rc.get(k);
    //         i.wrap(rb);
    //         while(i.hasNext())
    //             total += i.next();
    //     }
    //     return total;
    // }


    // @Benchmark
    // public int iterate_Roaring(BenchmarkState benchmarkState) {
    //     int total = 0;
    //     for (int k = 0; k < benchmarkState.ac.size(); ++k) {
    //         RoaringBitmap rb = benchmarkState.ac.get(k);
    //         org.roaringbitmap.IntIterator i = rb.getIntIterator();
    //         while(i.hasNext())
    //             total += i.next();
    //     }
    //     return total;

    // }
    // @Benchmark
    // public int iterate_Roaring_flyweight(BenchmarkState benchmarkState) {
    //     int total = 0;
    //     IntIteratorFlyweight i = new IntIteratorFlyweight();
    //     for (int k = 0; k < benchmarkState.ac.size(); ++k) {
    //         RoaringBitmap rb = benchmarkState.ac.get(k);
    //         i.wrap(rb);
    //         while(i.hasNext())
    //             total += i.next();
    //     }
    //     return total;
    // }

    // @Benchmark
    // public int iterate_MutableRoaringWithRun(BenchmarkState benchmarkState) {
    //     int total = 0;
    //     for (int k = 0; k < benchmarkState.mrc.size(); ++k) {
    //         ImmutableRoaringBitmap rb = benchmarkState.mrc.get(k);
    //         org.roaringbitmap.IntIterator i = rb.getIntIterator();
    //         while(i.hasNext())
    //             total += i.next();
    //     }
    //     return total;
    // }

    // @Benchmark
    // public int iterate_MutableRoaringWithRun_flyweight(BenchmarkState benchmarkState) {
    //     int total = 0;
    //     BufferIntIteratorFlyweight i = new BufferIntIteratorFlyweight();
    //     for (int k = 0; k < benchmarkState.mrc.size(); ++k) {
    //         ImmutableRoaringBitmap rb = benchmarkState.mrc.get(k);
    //         i.wrap(rb);
    //         while(i.hasNext())
    //             total += i.next();
    //     }
    //     return total;
    // }


    // @Benchmark
    // public int iterate_MutableRoaring(BenchmarkState benchmarkState) {
    //     int total = 0;
    //     for (int k = 0; k < benchmarkState.mac.size(); ++k) {
    //         ImmutableRoaringBitmap rb = benchmarkState.mac.get(k);
    //         org.roaringbitmap.IntIterator i = rb.getIntIterator();
    //         while(i.hasNext())
    //             total += i.next();
    //     }
    //     return total;

    // }
    // @Benchmark
    // public int iterate_MutableRoaring_flyweight(BenchmarkState benchmarkState) {
    //     int total = 0;
    //     BufferIntIteratorFlyweight i = new BufferIntIteratorFlyweight();
    //     for (int k = 0; k < benchmarkState.mac.size(); ++k) {
    //         ImmutableRoaringBitmap rb = benchmarkState.mac.get(k);
    //         i.wrap(rb);
    //         while(i.hasNext())
    //             total += i.next();
    //     }
    //     return total;
    // }

    // @Benchmark
    // public int iterate_Concise(BenchmarkState benchmarkState) {
    //     int total = 0;
    //     for (int k = 0; k < benchmarkState.rc.size(); ++k) {
    //         ConciseSet cs = benchmarkState.cc.get(k);
    //         it.uniroma3.mat.extendedset.intset.IntSet.IntIterator i = cs.iterator();
    //         while(i.hasNext())
    //             total += i.next();
    //     }
    //     return total;
    // }

    // @Benchmark
    // public int toarray_RoaringWithRun(BenchmarkState benchmarkState) {
    //     int total = 0;
    //     for (int k = 0; k < benchmarkState.rc.size(); ++k) {
    //         RoaringBitmap rb = benchmarkState.rc.get(k);
    //         total += rb.toArray().length;
    //     }
    //     return total;
    // }

    // @Benchmark
    // public int toarray_Roaring(BenchmarkState benchmarkState) {
    //     int total = 0;
    //     for (int k = 0; k < benchmarkState.ac.size(); ++k) {
    //         RoaringBitmap rb = benchmarkState.ac.get(k);
    //         total += rb.toArray().length;
    //     }
    //     return total;

    // }


    // @Benchmark
    // public int toarray_MutableRoaringWithRun(BenchmarkState benchmarkState) {
    //     int total = 0;
    //     for (int k = 0; k < benchmarkState.mrc.size(); ++k) {
    //         ImmutableRoaringBitmap rb = benchmarkState.mrc.get(k);
    //         total += rb.toArray().length;
    //     }
    //     return total;
    // }

    // @Benchmark
    // public int toarray_MutableRoaring(BenchmarkState benchmarkState) {
    //     int total = 0;
    //     for (int k = 0; k < benchmarkState.mac.size(); ++k) {
    //         ImmutableRoaringBitmap rb = benchmarkState.mac.get(k);
    //         total += rb.toArray().length;
    //     }
    //     return total;

    // }

    // @Benchmark
    // public int toarray_Concise(BenchmarkState benchmarkState) {
    //     int total = 0;
    //     for (int k = 0; k < benchmarkState.rc.size(); ++k) {
    //         ConciseSet cs = benchmarkState.cc.get(k);
    //         total += cs.toArray().length;
    //     }
    //     return total;
    // }

    @State(Scope.Benchmark)
    public static class BenchmarkState {
        @Param ({// putting the data sets in alpha. order
            "census-income", "census1881",
            "dimension_008", "dimension_003", 
            "dimension_033", "uscensus2000", 
            "weather_sept_85", "wikileaks-noquotes"
        })
        String dataset;

        int totalandnot = 0;
        int totaland = 0;
        int totalor = 0;
        int totalxor = 0;
        int horizontalor = 0;

        ArrayList<RoaringBitmap> rc = new ArrayList<RoaringBitmap>();
        ArrayList<RoaringBitmap> ac = new ArrayList<RoaringBitmap>();
        ArrayList<ImmutableRoaringBitmap> mrc = new ArrayList<ImmutableRoaringBitmap>();
        ArrayList<ImmutableRoaringBitmap> mac = new ArrayList<ImmutableRoaringBitmap>();
        ArrayList<ConciseSet> cc = new ArrayList<ConciseSet>();

        public BenchmarkState() {
        }
                
        @Setup
        public void setup() throws Exception {
            ZipRealDataRetriever dataRetriever = new ZipRealDataRetriever(dataset);
            System.out.println();
            System.out.println("Loading files from " + dataRetriever.getName());

            int normalsize = 0;
            int runsize = 0;
            int concisesize = 0;
            long stupidarraysize = 0;
            long stupidbitmapsize = 0;
            int totalcount = 0;
            int numberofbitmaps = 0;
            int universesize = 0;

            for (int[] data : dataRetriever.fetchBitPositions()) {
                numberofbitmaps++;
                if(universesize < data[data.length - 1 ])
                    universesize = data[data.length - 1 ];
                stupidarraysize += 8 + data.length * 4L;
                stupidbitmapsize += 8 + (data[data.length - 1] + 63L) / 64 * 8;
                totalcount += data.length;
                MutableRoaringBitmap mbasic = MutableRoaringBitmap.bitmapOf(data);
                MutableRoaringBitmap mopti = mbasic.clone();
                mopti.runOptimize();

                RoaringBitmap basic = RoaringBitmap.bitmapOf(data);
                RoaringBitmap opti = basic.clone();
                opti.runOptimize();
                ConciseSet concise = toConcise(data);
                rc.add(opti);
                ac.add(basic);
                mrc.add(mopti);
                mac.add(mbasic);
                cc.add(concise);
                if(basic.serializedSizeInBytes() != mbasic.serializedSizeInBytes())
                    throw new RuntimeException("size mismatch");
                if(opti.serializedSizeInBytes() != mopti.serializedSizeInBytes())
                    throw new RuntimeException("size mismatch");
                normalsize += basic.serializedSizeInBytes();
                runsize += opti.serializedSizeInBytes();
                concisesize += (int) (concise.size() * concise
                                      .collectionCompressionRatio()) * 4;
            }

            /***
             * This is a hack. JMH does not allow us to report
             * anything directly ourselves, so we do it forcefully.
             */
            DecimalFormat df = new DecimalFormat("0.0");
            System.out.println();
            System.out.println("==============");
            System.out.println("= data set "+dataset);
            System.out.println("Number of bitmaps = " + numberofbitmaps
                               + " total count = " + totalcount
                               + " universe size = "+universesize);
            System.out.println("Average bits per bitmap = "
                               + df.format(totalcount * 1.0 / numberofbitmaps));
            System.out.println("Run-roaring total     = "
                    + String.format("%1$10s", "" + runsize)
                    + "B, average per bitmap = "
                    + String.format("%1$10s",df.format(runsize * 1.0 / numberofbitmaps))
                    + "B, average bits per entry =  "
                    + String.format("%1$10s",df.format(runsize * 8.0 / totalcount)));
            System.out.println("Regular roaring total = "
                    + String.format("%1$10s", "" + normalsize)
                    + "B, average per bitmap = "
                    + String.format("%1$10s",df.format(normalsize * 1.0 / numberofbitmaps))
                    + "B, average bits per entry =  "
                    + String.format("%1$10s",df.format(normalsize * 8.0 / totalcount)));
            System.out.println("Concise total         = "
                    + String.format("%1$10s", "" + concisesize)
                    + "B, average per bitmap = "
                    + String.format("%1$10s",df.format(concisesize * 1.0 / numberofbitmaps))
                    + "B, average bits per entry =  "
                    + String.format("%1$10s",df.format(concisesize * 8.0 / totalcount)));
            System.out.println("Naive array total     = "
                    + String.format("%1$10s", "" + stupidarraysize)
                    + "B, average per bitmap = "
                    + String.format("%1$10s",df.format(stupidarraysize * 1.0 / numberofbitmaps))
                    + "B, average bits per entry =  "
                    + String.format("%1$10s",df.format(stupidarraysize * 8.0 / totalcount)));
            System.out.println("Naive bitmap total    = "
                    + String.format("%1$10s", "" + stupidbitmapsize)
                    + "B, average per bitmap = "
                    + String.format("%1$10s",df.format(stupidbitmapsize * 1.0 / numberofbitmaps))
                    + "B, average bits per entry =  "
                    + String.format("%1$10s",df.format(stupidbitmapsize * 8.0 / totalcount)));
            System.out.println("==============");
            System.out.println();
            // compute pairwise AND and OR
            for (int k = 0; k + 1 < rc.size(); ++k) {
                totalandnot += RoaringBitmap.andNot(rc.get(k), rc.get(k + 1))
                               .getCardinality();
                totaland += RoaringBitmap.and(rc.get(k), rc.get(k + 1))
                            .getCardinality();
                totalor += RoaringBitmap.or(rc.get(k), rc.get(k + 1))
                           .getCardinality();
                totalxor += RoaringBitmap.xor(rc.get(k), rc.get(k + 1))
                            .getCardinality();
            }
            horizontalor = FastAggregation.horizontal_or(rc.iterator())
                    .getCardinality();
        }

    }

}<|MERGE_RESOLUTION|>--- conflicted
+++ resolved
@@ -16,11 +16,9 @@
 import org.openjdk.jmh.annotations.Setup;
 import org.openjdk.jmh.annotations.State;
 import org.roaringbitmap.FastAggregation;
-import org.roaringbitmap.IntIteratorFlyweight;
 import org.roaringbitmap.RoaringBitmap;
 import org.roaringbitmap.ZipRealDataRetriever;
 import org.roaringbitmap.buffer.BufferFastAggregation;
-import org.roaringbitmap.buffer.BufferIntIteratorFlyweight;
 import org.roaringbitmap.buffer.ImmutableRoaringBitmap;
 import org.roaringbitmap.buffer.MutableRoaringBitmap;
 
@@ -36,7 +34,6 @@
         return ans;
     }
 
-<<<<<<< HEAD
     @Benchmark
     public int horizontalOr_RoaringWithRun(BenchmarkState benchmarkState) {
         int answer = FastAggregation.horizontal_or(benchmarkState.rc.iterator())
@@ -88,414 +85,8 @@
         return answer;
 
     }
-=======
-    // @Benchmark
-    // public int horizontalOr_RoaringWithRun(BenchmarkState benchmarkState) {
-    //     return FastAggregation.horizontal_or(benchmarkState.rc.iterator())
-    //            .getCardinality();
-    // }
-
-    // @Benchmark
-    // public int horizontalOr_Roaring(BenchmarkState benchmarkState) {
-    //     return FastAggregation.horizontal_or(benchmarkState.ac.iterator())
-    //            .getCardinality();
-    // }
-
-    // @Benchmark
-    // public int horizontalOr_MutableRoaringWithRun(BenchmarkState benchmarkState) {
-    //     return BufferFastAggregation.horizontal_or(benchmarkState.mrc.iterator())
-    //            .getCardinality();
-    // }
-
-    // @Benchmark
-    // public int horizontalOr_MutableRoaring(BenchmarkState benchmarkState) {
-    //     return BufferFastAggregation.horizontal_or(benchmarkState.mac.iterator())
-    //            .getCardinality();
-    // }
-
-    // @Benchmark
-    // public int horizontalOr_Concise(BenchmarkState benchmarkState) {
-    //     ConciseSet bitmapor = benchmarkState.cc.get(0);
-    //     for (int j = 1; j < benchmarkState.cc.size() ; ++j) {
-    //         bitmapor = bitmapor.union(benchmarkState.cc.get(j));
-    //     }
-    //     return bitmapor.size();
-    // }
->>>>>>> 8c6c6718
-
-    @Benchmark
-    public int pairwiseAnd_RoaringWithRun(BenchmarkState benchmarkState) {
-        int total = 0;
-        for(int k = 0; k + 1 < benchmarkState.rc.size(); ++k)
-            total += RoaringBitmap.and(benchmarkState.rc.get(k),benchmarkState.rc.get(k+1)).getCardinality();
-        if(total != benchmarkState.totaland )
-            throw new RuntimeException("bad pairwise and result");
-        return total;
-    }
-
-    @Benchmark
-    public int pairwiseAnd_Roaring(BenchmarkState benchmarkState) {
-        int total = 0;
-        for(int k = 0; k + 1 < benchmarkState.ac.size(); ++k)
-            total += RoaringBitmap.and(benchmarkState.ac.get(k),benchmarkState.ac.get(k+1)).getCardinality();
-        if(total !=benchmarkState.totaland )
-            throw new RuntimeException("bad pairwise and result");
-        return total;
-    }
-
-    // @Benchmark
-    // public int pairwiseAnd_MutableRoaringWithRun(BenchmarkState benchmarkState) {
-    //     int total = 0;
-    //     for (int k = 0; k + 1 < benchmarkState.mrc.size(); ++k)
-    //         total += MutableRoaringBitmap.and(benchmarkState.mrc.get(k),
-    //                                           benchmarkState.mrc.get(k + 1)).getCardinality();
-    //     if (total != benchmarkState.totaland)
-    //         throw new RuntimeException("bad pairwise and result");
-    //     return total;
-    // }
-
-    // @Benchmark
-    // public int pairwiseAnd_MutableRoaring(BenchmarkState benchmarkState) {
-    //     int total = 0;
-    //     for (int k = 0; k + 1 < benchmarkState.mac.size(); ++k)
-    //         total += MutableRoaringBitmap.and(benchmarkState.mac.get(k),
-    //                                           benchmarkState.mac.get(k + 1)).getCardinality();
-    //     if (total != benchmarkState.totaland)
-    //         throw new RuntimeException("bad pairwise and result");
-    //     return total;
-    // }
-
-    @Benchmark
-    public int pairwiseAnd_Concise(BenchmarkState benchmarkState) {
-        int total = 0;
-        for(int k = 0; k + 1 < benchmarkState.cc.size(); ++k)
-            total += benchmarkState.cc.get(k).intersection(benchmarkState.cc.get(k+1)).size();
-        if(total !=benchmarkState.totaland )
-            throw new RuntimeException("bad pairwise and result");
-        return total;
-    }
-
-    // @Benchmark
-    // public int pairwiseAndNot_RoaringWithRun(BenchmarkState benchmarkState) {
-    //     int total = 0;
-    //     for(int k = 0; k + 1 < benchmarkState.rc.size(); ++k)
-    //         total += RoaringBitmap.andNot(benchmarkState.rc.get(k),benchmarkState.rc.get(k+1)).getCardinality();
-    //     if(total !=benchmarkState.totalandnot )
-    //         throw new RuntimeException("bad pairwise andNot result");
-    //     return total;
-    // }
-
-    // @Benchmark
-    // public int pairwiseAndNot_Roaring(BenchmarkState benchmarkState) {
-    //     int total = 0;
-    //     for(int k = 0; k + 1 < benchmarkState.ac.size(); ++k)
-    //         total += RoaringBitmap.andNot(benchmarkState.ac.get(k),benchmarkState.ac.get(k+1)).getCardinality();
-    //     if(total !=benchmarkState.totalandnot )
-    //         throw new RuntimeException("bad pairwise andNot result");
-    //     return total;
-    // }
-
-    // @Benchmark
-    // public int pairwiseAndNot_MutableRoaringWithRun(BenchmarkState benchmarkState) {
-    //     int total = 0;
-    //     for (int k = 0; k + 1 < benchmarkState.mrc.size(); ++k)
-    //         total += MutableRoaringBitmap.andNot(benchmarkState.mrc.get(k),
-    //                                              benchmarkState.mrc.get(k + 1)).getCardinality();
-    //     if (total != benchmarkState.totalandnot)
-    //         throw new RuntimeException("bad pairwise andNot result");
-    //     return total;
-    // }
-
-    // @Benchmark
-    // public int pairwiseAndNot_MutableRoaring(BenchmarkState benchmarkState) {
-    //     int total = 0;
-    //     for (int k = 0; k + 1 < benchmarkState.mac.size(); ++k)
-    //         total += MutableRoaringBitmap.andNot(benchmarkState.mac.get(k),
-    //                                              benchmarkState.mac.get(k + 1)).getCardinality();
-    //     if (total != benchmarkState.totalandnot)
-    //         throw new RuntimeException("bad pairwise andNot result");
-    //     return total;
-    // }
-
-    // @Benchmark
-    // public int pairwiseAndNot_Concise(BenchmarkState benchmarkState) {
-    //     int total = 0;
-    //     for(int k = 0; k + 1 < benchmarkState.cc.size(); ++k)
-    //         total += benchmarkState.cc.get(k).difference(benchmarkState.cc.get(k+1)).size();
-    //     if(total !=benchmarkState.totalandnot )
-    //         throw new RuntimeException("bad pairwise andNot result");
-    //     return total;
-    // }
-
-
-    @Benchmark
-    public int pairwiseOr_RoaringWithRun(BenchmarkState benchmarkState) {
-        int total = 0;
-        for(int k = 0; k + 1 < benchmarkState.rc.size(); ++k)
-            total += RoaringBitmap.or(benchmarkState.rc.get(k),benchmarkState.rc.get(k+1)).getCardinality();
-        if(total != benchmarkState.totalor )
-            throw new RuntimeException("bad pairwise or result");
-        return total;
-    }
-
-    @Benchmark
-    public int pairwiseOr_Roaring(BenchmarkState benchmarkState) {
-        int total = 0;
-        for(int k = 0; k + 1 < benchmarkState.ac.size(); ++k)
-            total += RoaringBitmap.or(benchmarkState.ac.get(k),benchmarkState.ac.get(k+1)).getCardinality();
-        if(total != benchmarkState.totalor )
-            throw new RuntimeException("bad pairwise or result");
-        return total;
-    }
-
-
-
-    // @Benchmark
-    // public int pairwiseOr_MutableRoaringWithRun(BenchmarkState benchmarkState) {
-    //     int total = 0;
-    //     for(int k = 0; k + 1 < benchmarkState.mrc.size(); ++k)
-    //         total += MutableRoaringBitmap.or(benchmarkState.mrc.get(k),benchmarkState.mrc.get(k+1)).getCardinality();
-    //     if(total != benchmarkState.totalor )
-    //         throw new RuntimeException("bad pairwise or result");
-    //     return total;
-    // }
-
-    // @Benchmark
-    // public int pairwiseOr_MutableRoaring(BenchmarkState benchmarkState) {
-    //     int total = 0;
-    //     for(int k = 0; k + 1 < benchmarkState.mac.size(); ++k)
-    //         total += MutableRoaringBitmap.or(benchmarkState.mac.get(k),benchmarkState.mac.get(k+1)).getCardinality();
-    //     if(total != benchmarkState.totalor )
-    //         throw new RuntimeException("bad pairwise or result");
-    //     return total;
-    // }
-
-    // @Benchmark
-    // public int pairwiseOr_Concise(BenchmarkState benchmarkState) {
-    //     int total = 0;
-    //     for(int k = 0; k + 1 < benchmarkState.cc.size(); ++k)
-    //         total += benchmarkState.cc.get(k).union(benchmarkState.cc.get(k+1)).size();
-    //     if(total != benchmarkState.totalor )
-    //         throw new RuntimeException("bad pairwise or result");
-    //     return total;
-    // }
-
-    // @Benchmark
-    // public int pairwiseXor_RoaringWithRun(BenchmarkState benchmarkState) {
-    //     int total = 0;
-    //     for(int k = 0; k + 1 < benchmarkState.rc.size(); ++k)
-    //         total += RoaringBitmap.xor(benchmarkState.rc.get(k),benchmarkState.rc.get(k+1)).getCardinality();
-    //     if(total != benchmarkState.totalxor )
-    //         throw new RuntimeException("bad pairwise xor result");
-    //     return total;
-    // }
-
-    // @Benchmark
-    // public int pairwiseXor_Roaring(BenchmarkState benchmarkState) {
-    //     int total = 0;
-    //     for(int k = 0; k + 1 < benchmarkState.ac.size(); ++k)
-    //         total += RoaringBitmap.xor(benchmarkState.ac.get(k),benchmarkState.ac.get(k+1)).getCardinality();
-    //     if(total != benchmarkState.totalxor )
-    //         throw new RuntimeException("bad pairwise xor result");
-    //     return total;
-    // }
-
-    // @Benchmark
-    // public int pairwiseXor_MutableRoaringWithRun(BenchmarkState benchmarkState) {
-    //     int total = 0;
-    //     for(int k = 0; k + 1 < benchmarkState.mrc.size(); ++k)
-    //         total += MutableRoaringBitmap.xor(benchmarkState.mrc.get(k),benchmarkState.mrc.get(k+1)).getCardinality();
-    //     if(total != benchmarkState.totalxor )
-    //         throw new RuntimeException("bad pairwise xor result");
-    //     return total;
-    // }
-
-    // @Benchmark
-    // public int pairwiseXor_MutableRoaring(BenchmarkState benchmarkState) {
-    //     int total = 0;
-    //     for(int k = 0; k + 1 < benchmarkState.mac.size(); ++k)
-    //         total += MutableRoaringBitmap.xor(benchmarkState.mac.get(k),benchmarkState.mac.get(k+1)).getCardinality();
-    //     if(total != benchmarkState.totalxor )
-    //         throw new RuntimeException("bad pairwise xor result");
-    //     return total;
-    // }
-
-    // @Benchmark
-    // public int pairwiseXor_Concise(BenchmarkState benchmarkState) {
-    //     int total = 0;
-    //     for(int k = 0; k + 1 < benchmarkState.cc.size(); ++k)
-    //         total += benchmarkState.cc.get(k).symmetricDifference(benchmarkState.cc.get(k+1)).size();
-    //     if(total != benchmarkState.totalxor )
-    //         throw new RuntimeException("bad pairwise xor result");
-    //     return total;
-    // }
-
-    // @Benchmark
-    // public int iterate_RoaringWithRun(BenchmarkState benchmarkState) {
-    //     int total = 0;
-    //     for (int k = 0; k < benchmarkState.rc.size(); ++k) {
-    //         RoaringBitmap rb = benchmarkState.rc.get(k);
-    //         org.roaringbitmap.IntIterator i = rb.getIntIterator();
-    //         while(i.hasNext())
-    //             total += i.next();
-    //     }
-    //     return total;
-    // }
-
-    // @Benchmark
-    // public int iterate_RoaringWithRun_flyweight(BenchmarkState benchmarkState) {
-    //     int total = 0;
-    //     IntIteratorFlyweight i = new IntIteratorFlyweight();
-    //     for (int k = 0; k < benchmarkState.rc.size(); ++k) {
-    //         RoaringBitmap rb = benchmarkState.rc.get(k);
-    //         i.wrap(rb);
-    //         while(i.hasNext())
-    //             total += i.next();
-    //     }
-    //     return total;
-    // }
-
-
-    // @Benchmark
-    // public int iterate_Roaring(BenchmarkState benchmarkState) {
-    //     int total = 0;
-    //     for (int k = 0; k < benchmarkState.ac.size(); ++k) {
-    //         RoaringBitmap rb = benchmarkState.ac.get(k);
-    //         org.roaringbitmap.IntIterator i = rb.getIntIterator();
-    //         while(i.hasNext())
-    //             total += i.next();
-    //     }
-    //     return total;
-
-    // }
-    // @Benchmark
-    // public int iterate_Roaring_flyweight(BenchmarkState benchmarkState) {
-    //     int total = 0;
-    //     IntIteratorFlyweight i = new IntIteratorFlyweight();
-    //     for (int k = 0; k < benchmarkState.ac.size(); ++k) {
-    //         RoaringBitmap rb = benchmarkState.ac.get(k);
-    //         i.wrap(rb);
-    //         while(i.hasNext())
-    //             total += i.next();
-    //     }
-    //     return total;
-    // }
-
-    // @Benchmark
-    // public int iterate_MutableRoaringWithRun(BenchmarkState benchmarkState) {
-    //     int total = 0;
-    //     for (int k = 0; k < benchmarkState.mrc.size(); ++k) {
-    //         ImmutableRoaringBitmap rb = benchmarkState.mrc.get(k);
-    //         org.roaringbitmap.IntIterator i = rb.getIntIterator();
-    //         while(i.hasNext())
-    //             total += i.next();
-    //     }
-    //     return total;
-    // }
-
-    // @Benchmark
-    // public int iterate_MutableRoaringWithRun_flyweight(BenchmarkState benchmarkState) {
-    //     int total = 0;
-    //     BufferIntIteratorFlyweight i = new BufferIntIteratorFlyweight();
-    //     for (int k = 0; k < benchmarkState.mrc.size(); ++k) {
-    //         ImmutableRoaringBitmap rb = benchmarkState.mrc.get(k);
-    //         i.wrap(rb);
-    //         while(i.hasNext())
-    //             total += i.next();
-    //     }
-    //     return total;
-    // }
-
-
-    // @Benchmark
-    // public int iterate_MutableRoaring(BenchmarkState benchmarkState) {
-    //     int total = 0;
-    //     for (int k = 0; k < benchmarkState.mac.size(); ++k) {
-    //         ImmutableRoaringBitmap rb = benchmarkState.mac.get(k);
-    //         org.roaringbitmap.IntIterator i = rb.getIntIterator();
-    //         while(i.hasNext())
-    //             total += i.next();
-    //     }
-    //     return total;
-
-    // }
-    // @Benchmark
-    // public int iterate_MutableRoaring_flyweight(BenchmarkState benchmarkState) {
-    //     int total = 0;
-    //     BufferIntIteratorFlyweight i = new BufferIntIteratorFlyweight();
-    //     for (int k = 0; k < benchmarkState.mac.size(); ++k) {
-    //         ImmutableRoaringBitmap rb = benchmarkState.mac.get(k);
-    //         i.wrap(rb);
-    //         while(i.hasNext())
-    //             total += i.next();
-    //     }
-    //     return total;
-    // }
-
-    // @Benchmark
-    // public int iterate_Concise(BenchmarkState benchmarkState) {
-    //     int total = 0;
-    //     for (int k = 0; k < benchmarkState.rc.size(); ++k) {
-    //         ConciseSet cs = benchmarkState.cc.get(k);
-    //         it.uniroma3.mat.extendedset.intset.IntSet.IntIterator i = cs.iterator();
-    //         while(i.hasNext())
-    //             total += i.next();
-    //     }
-    //     return total;
-    // }
-
-    // @Benchmark
-    // public int toarray_RoaringWithRun(BenchmarkState benchmarkState) {
-    //     int total = 0;
-    //     for (int k = 0; k < benchmarkState.rc.size(); ++k) {
-    //         RoaringBitmap rb = benchmarkState.rc.get(k);
-    //         total += rb.toArray().length;
-    //     }
-    //     return total;
-    // }
-
-    // @Benchmark
-    // public int toarray_Roaring(BenchmarkState benchmarkState) {
-    //     int total = 0;
-    //     for (int k = 0; k < benchmarkState.ac.size(); ++k) {
-    //         RoaringBitmap rb = benchmarkState.ac.get(k);
-    //         total += rb.toArray().length;
-    //     }
-    //     return total;
-
-    // }
-
-
-    // @Benchmark
-    // public int toarray_MutableRoaringWithRun(BenchmarkState benchmarkState) {
-    //     int total = 0;
-    //     for (int k = 0; k < benchmarkState.mrc.size(); ++k) {
-    //         ImmutableRoaringBitmap rb = benchmarkState.mrc.get(k);
-    //         total += rb.toArray().length;
-    //     }
-    //     return total;
-    // }
-
-    // @Benchmark
-    // public int toarray_MutableRoaring(BenchmarkState benchmarkState) {
-    //     int total = 0;
-    //     for (int k = 0; k < benchmarkState.mac.size(); ++k) {
-    //         ImmutableRoaringBitmap rb = benchmarkState.mac.get(k);
-    //         total += rb.toArray().length;
-    //     }
-    //     return total;
-
-    // }
-
-    // @Benchmark
-    // public int toarray_Concise(BenchmarkState benchmarkState) {
-    //     int total = 0;
-    //     for (int k = 0; k < benchmarkState.rc.size(); ++k) {
-    //         ConciseSet cs = benchmarkState.cc.get(k);
-    //         total += cs.toArray().length;
-    //     }
-    //     return total;
-    // }
+
+
 
     @State(Scope.Benchmark)
     public static class BenchmarkState {
