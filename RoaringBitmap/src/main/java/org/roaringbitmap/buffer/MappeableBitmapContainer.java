/*
 * (c) the authors Licensed under the Apache License, Version 2.0.
 */

package org.roaringbitmap.buffer;

import org.roaringbitmap.*;

import java.io.DataOutput;
import java.io.IOException;
import java.io.ObjectInput;
import java.io.ObjectOutput;
import java.nio.ByteBuffer;
import java.nio.LongBuffer;
import java.util.Iterator;

import static java.lang.Long.numberOfLeadingZeros;
import static java.lang.Long.numberOfTrailingZeros;
import static java.nio.ByteOrder.LITTLE_ENDIAN;


/**
 * Simple bitset-like container. Unlike org.roaringbitmap.BitmapContainer, this class uses a
 * LongBuffer to store data.
 */
public final class MappeableBitmapContainer extends MappeableContainer implements Cloneable {
  protected static final int MAX_CAPACITY = 1 << 16;

  
  private static final long serialVersionUID = 2L;

  // bail out early when the number of runs is excessive, without
  // an exact count (just a decent lower bound)
  private static final int BLOCKSIZE = 128;
  // 64 words can have max 32 runs per word, max 2k runs

  /**
   * optimization flag: whether the cardinality of the bitmaps is maintained through branchless
   * operation
   */
  private static final boolean USE_BRANCHLESS = true;


  // the parameter is for overloading and symmetry with ArrayContainer
  protected static int serializedSizeInBytes(int unusedCardinality) {
    return MAX_CAPACITY / 8;
  }

  LongBuffer bitmap;

  int cardinality;

  // nruns value for which RunContainer.serializedSizeInBytes ==
  // BitmapContainer.getArraySizeInBytes()
  private final int MAXRUNS = (getArraySizeInBytes() - 2) / 4;

  /**
   * Create a bitmap container with all bits set to false
   */
  public MappeableBitmapContainer() {
    this.cardinality = 0;
    this.bitmap = LongBuffer.allocate(MAX_CAPACITY / 64);
  }

  /**
   * Creates a new bitmap container from a non-mappeable one. This copies the data.
   * 
   * @param bc the original container
   */
  public MappeableBitmapContainer(BitmapContainer bc) {
    this.cardinality = bc.getCardinality();
    this.bitmap = bc.toLongBuffer();
  }

  /**
   * Create a bitmap container with a run of ones from firstOfRun to lastOfRun, inclusive caller
   * must ensure that the range isn't so small that an ArrayContainer should have been created
   * instead
   * 
   * @param firstOfRun first index
   * @param lastOfRun last index (range is exclusive)
   */
  public MappeableBitmapContainer(final int firstOfRun, final int lastOfRun) {
    this.cardinality = lastOfRun - firstOfRun;
    this.bitmap = LongBuffer.allocate(MAX_CAPACITY / 64);
    Util.setBitmapRange(bitmap.array(), firstOfRun, lastOfRun);
  }



  MappeableBitmapContainer(int newCardinality, LongBuffer newBitmap) {
    this.cardinality = newCardinality;
    LongBuffer tmp = newBitmap.duplicate(); // for thread safety
    this.bitmap = LongBuffer.allocate(tmp.limit());
    tmp.rewind();
    this.bitmap.put(tmp);
  }

  /**
   * Construct a new BitmapContainer backed by the provided LongBuffer.
   * 
   * @param array LongBuffer where the data is stored
   * @param initCardinality cardinality (number of values stored)
   */
  public MappeableBitmapContainer(final LongBuffer array, final int initCardinality) {
    if (array.limit() != MAX_CAPACITY / 64) {
      throw new RuntimeException("Mismatch between buffer and storage requirements: "
          + array.limit() + " vs. " + MAX_CAPACITY / 64);
    }
    this.cardinality = initCardinality;
    this.bitmap = array;
  }

  @Override
  public MappeableContainer add(int begin, int end) {
    // TODO: may need to convert to a RunContainer
    if (end == begin) {
      return clone();
    }
    if ((begin > end) || (end > (1 << 16))) {
      throw new IllegalArgumentException("Invalid range [" + begin + "," + end + ")");
    }
    MappeableBitmapContainer answer = clone();
    int prevOnesInRange = answer.cardinalityInRange(begin, end);
    BufferUtil.setBitmapRange(answer.bitmap, begin, end);
    answer.updateCardinality(prevOnesInRange, end - begin);
    return answer;
  }


  @Override
  public MappeableContainer add(final char i) {
    final long previous = bitmap.get(i / 64);
    final long newv = previous | (1L << i);
    bitmap.put(i / 64, newv);
    if (USE_BRANCHLESS) {
      cardinality += (int)((previous ^ newv) >>> i);
    } else if (previous != newv) {
      cardinality++;
    }
    return this;
  }

  @Override
  public boolean isEmpty() {
    return cardinality == 0;
  }

  @Override
  public MappeableArrayContainer and(final MappeableArrayContainer value2) {

    final MappeableArrayContainer answer = new MappeableArrayContainer(value2.content.limit());
    if (!BufferUtil.isBackedBySimpleArray(answer.content)) {
      throw new RuntimeException("Should not happen. Internal bug.");
    }
    char[] sarray = answer.content.array();
    if (BufferUtil.isBackedBySimpleArray(value2.content)) {
      char[] c = value2.content.array();
      int ca = value2.cardinality;
      for (int k = 0; k < ca; ++k) {
        char v = c[k];
        sarray[answer.cardinality] = v;
        answer.cardinality += (int)this.bitValue(v);
      }

    } else {
      int ca = value2.cardinality;
      for (int k = 0; k < ca; ++k) {
        char v = value2.content.get(k);
        sarray[answer.cardinality] = v;
        answer.cardinality += (int)this.bitValue(v);
      }
    }
    return answer;
  }

  @Override
  public MappeableContainer and(final MappeableBitmapContainer value2) {
    int newCardinality = 0;
    if (BufferUtil.isBackedBySimpleArray(this.bitmap)
        && BufferUtil.isBackedBySimpleArray(value2.bitmap)) {
      long[] tb = this.bitmap.array();
      long[] v2b = value2.bitmap.array();
      int len = this.bitmap.limit();
      for (int k = 0; k < len; ++k) {
        newCardinality += Long.bitCount(tb[k] & v2b[k]);
      }
    } else {
      int len = this.bitmap.limit();
      for (int k = 0; k < len; ++k) {
        newCardinality += Long.bitCount(this.bitmap.get(k) & value2.bitmap.get(k));
      }
    }
    if (newCardinality > MappeableArrayContainer.DEFAULT_MAX_SIZE) {
      final MappeableBitmapContainer answer = new MappeableBitmapContainer();
      if (!BufferUtil.isBackedBySimpleArray(answer.bitmap)) {
        throw new RuntimeException("Should not happen. Internal bug.");
      }
      long[] bitArray = answer.bitmap.array();
      if (BufferUtil.isBackedBySimpleArray(this.bitmap)
          && BufferUtil.isBackedBySimpleArray(value2.bitmap)) {
        long[] tb = this.bitmap.array();
        long[] v2b = value2.bitmap.array();
        int len = this.bitmap.limit();
        for (int k = 0; k < len; ++k) {
          bitArray[k] = tb[k] & v2b[k];
        }
      } else {
        int len = this.bitmap.limit();
        for (int k = 0; k < len; ++k) {
          bitArray[k] = this.bitmap.get(k) & value2.bitmap.get(k);
        }
      }
      answer.cardinality = newCardinality;
      return answer;
    }
    final MappeableArrayContainer ac = new MappeableArrayContainer(newCardinality);
    if (BufferUtil.isBackedBySimpleArray(this.bitmap)
        && BufferUtil.isBackedBySimpleArray(value2.bitmap)) {
      org.roaringbitmap.Util.fillArrayAND(ac.content.array(), this.bitmap.array(),
          value2.bitmap.array());
    } else {
      BufferUtil.fillArrayAND(ac.content.array(), this.bitmap, value2.bitmap);
    }
    ac.cardinality = newCardinality;
    return ac;
  }

  @Override
  public MappeableContainer and(final MappeableRunContainer value2) {
    return value2.and(this);
  }



  @Override
  public MappeableContainer andNot(final MappeableArrayContainer value2) {
    final MappeableBitmapContainer answer = clone();
    if (!BufferUtil.isBackedBySimpleArray(answer.bitmap)) {
      throw new RuntimeException("Should not happen. Internal bug.");
    }
    long[] bitArray = answer.bitmap.array();
    if (BufferUtil.isBackedBySimpleArray(value2.content)
        && BufferUtil.isBackedBySimpleArray(this.bitmap)) {
      char[] v2 = value2.content.array();
      int c = value2.cardinality;
      for (int k = 0; k < c; ++k) {
        char v = v2[k];
        final int i = v >>> 6;
        long w = bitArray[i];
        long aft = w & (~(1L << v));
        bitArray[i] = aft;
        answer.cardinality -= (w ^ aft) >>> v;
      }
    } else {
      int c = value2.cardinality;
      for (int k = 0; k < c; ++k) {
        char v2 = value2.content.get(k);
        final int i = (v2) >>> 6;
        long w = bitArray[i];
        long aft = bitArray[i] & (~(1L << v2));
        bitArray[i] = aft;
        answer.cardinality -= (w ^ aft) >>> v2;
      }
    }
    if (answer.cardinality <= MappeableArrayContainer.DEFAULT_MAX_SIZE) {
      return answer.toArrayContainer();
    }
    return answer;
  }



  @Override
  public MappeableContainer andNot(final MappeableBitmapContainer value2) {

    int newCardinality = 0;
    if (BufferUtil.isBackedBySimpleArray(this.bitmap)
        && BufferUtil.isBackedBySimpleArray(value2.bitmap)) {
      long[] b = this.bitmap.array();
      long[] v2 = value2.bitmap.array();
      int len = this.bitmap.limit();
      for (int k = 0; k < len; ++k) {
        newCardinality += Long.bitCount(b[k] & (~v2[k]));
      }

    } else {
      int len = this.bitmap.limit();
      for (int k = 0; k < len; ++k) {
        newCardinality += Long.bitCount(this.bitmap.get(k) & (~value2.bitmap.get(k)));
      }
    }
    if (newCardinality > MappeableArrayContainer.DEFAULT_MAX_SIZE) {
      final MappeableBitmapContainer answer = new MappeableBitmapContainer();
      if (!BufferUtil.isBackedBySimpleArray(answer.bitmap)) {
        throw new RuntimeException("Should not happen. Internal bug.");
      }
      long[] bitArray = answer.bitmap.array();
      if (BufferUtil.isBackedBySimpleArray(this.bitmap)
          && BufferUtil.isBackedBySimpleArray(value2.bitmap)) {
        long[] b = this.bitmap.array();
        long[] v2 = value2.bitmap.array();
        int len = answer.bitmap.limit();
        for (int k = 0; k < len; ++k) {
          bitArray[k] = b[k] & (~v2[k]);
        }
      } else {
        int len = answer.bitmap.limit();
        for (int k = 0; k < len; ++k) {
          bitArray[k] = this.bitmap.get(k) & (~value2.bitmap.get(k));
        }
      }
      answer.cardinality = newCardinality;
      return answer;
    }
    final MappeableArrayContainer ac = new MappeableArrayContainer(newCardinality);
    if (BufferUtil.isBackedBySimpleArray(this.bitmap)
        && BufferUtil.isBackedBySimpleArray(value2.bitmap)) {
      org.roaringbitmap.Util.fillArrayANDNOT(ac.content.array(), this.bitmap.array(),
          value2.bitmap.array());
    } else {
      BufferUtil.fillArrayANDNOT(ac.content.array(), this.bitmap, value2.bitmap);
    }
    ac.cardinality = newCardinality;
    return ac;
  }

  @Override
  public MappeableContainer andNot(final MappeableRunContainer value2) {
    MappeableBitmapContainer answer = this.clone();
    long[] b = answer.bitmap.array();
    for (int rlepos = 0; rlepos < value2.nbrruns; ++rlepos) {
      int start = (value2.getValue(rlepos));
      int end = (value2.getValue(rlepos))
          + (value2.getLength(rlepos)) + 1;
      int prevOnesInRange = Util.cardinalityInBitmapRange(b, start, end);
      Util.resetBitmapRange(b, start, end);
      answer.updateCardinality(prevOnesInRange, 0);
    }
    if (answer.getCardinality() > MappeableArrayContainer.DEFAULT_MAX_SIZE) {
      return answer;
    } else {
      return answer.toArrayContainer();
    }
  }

  @Override
  public void clear() {
    if (cardinality != 0) {
      cardinality = 0;
      int len = this.bitmap.limit();
      for (int k = 0; k < len; ++k) {
        bitmap.put(k, 0);
      }
    }
  }



  @Override
  public MappeableBitmapContainer clone() {
    return new MappeableBitmapContainer(this.cardinality, this.bitmap);
  }

  /**
   * Recomputes the cardinality of the bitmap.
   */
  private void computeCardinality() {
    this.cardinality = 0;
    if (BufferUtil.isBackedBySimpleArray(bitmap)) {
      long[] b = this.bitmap.array();
      for (int k = 0; k < b.length; k++) {
        this.cardinality += Long.bitCount(b[k]);
      }
    } else {
      int m = this.bitmap.limit();
      for (int k = 0; k < m; k++) {
        this.cardinality += Long.bitCount(this.bitmap.get(k));
      }
    }
  }

  int cardinalityInRange(int start, int end) {
    assert (cardinality != -1);
    if (end - start > MAX_CAPACITY / 2) {
      int before = BufferUtil.cardinalityInBitmapRange(bitmap, 0, start);
      int after = BufferUtil.cardinalityInBitmapRange(bitmap, end, MAX_CAPACITY);
      return cardinality - before - after;
    }
    return BufferUtil.cardinalityInBitmapRange(bitmap, start, end);
  }

  void updateCardinality(int prevOnes, int newOnes) {
    int oldCardinality = this.cardinality;
    this.cardinality = oldCardinality - prevOnes + newOnes;
  }

  @Override
  public boolean contains(final char i) {
    return (bitmap.get(i >>> 6) & (1L << i)) != 0;
  }

  long bitValue(final char i) {
    return (bitmap.get(i >>> 6) >>> i) & 1;
  }
  
  
  /**
   * Checks whether the container contains the value i.
   * 
   * @param buf underlying buffer
   * @param position position of the container in the buffer
   * @param i index
   * @return whether the container contains the value i
   */
  public static boolean contains(ByteBuffer buf, int position, final char i) {
    return (buf.getLong(((i >>> 6) << 3) + position) & (1L << i)) != 0;
  }

  @Override
  public boolean equals(Object o) {
    if (o instanceof MappeableBitmapContainer) {
      final MappeableBitmapContainer srb = (MappeableBitmapContainer) o;
      if (srb.cardinality != this.cardinality) {
        return false;
      }
      if (BufferUtil.isBackedBySimpleArray(this.bitmap)
          && BufferUtil.isBackedBySimpleArray(srb.bitmap)) {
        long[] b = this.bitmap.array();
        long[] s = srb.bitmap.array();
        int len = this.bitmap.limit();
        for (int k = 0; k < len; ++k) {
          if (b[k] != s[k]) {
            return false;
          }
        }
      } else {
        int len = this.bitmap.limit();
        for (int k = 0; k < len; ++k) {
          if (this.bitmap.get(k) != srb.bitmap.get(k)) {
            return false;
          }
        }
      }
      return true;

    } else if (o instanceof MappeableRunContainer) {
      return o.equals(this);
    }
    return false;
  }

<<<<<<< HEAD
  /**
   * Fill the array with set bits
   * 
   * @param array container (should be sufficiently large)
   */
  void fillArray(final char[] array) {
    int pos = 0;
    if (BufferUtil.isBackedBySimpleArray(bitmap)) {
      long[] b = bitmap.array();
      BitSetUtil.arrayContainerBufferOf(0, b.length, array, b);
    } else {
      int len = this.bitmap.limit();
      int base = 0;
      for (int k = 0; k < len; ++k) {
        long bitset = bitmap.get(k);
        while (bitset != 0) {
          array[pos++] = (char) (base + numberOfLeadingZeros(bitset));
          bitset &= (bitset - 1);
        }
        base += 64;
      }
    }
  }

=======
>>>>>>> 116cc651
  @Override
  public void fillLeastSignificant16bits(int[] x, int i, int mask) {
    int pos = i;
    int base = mask;
    if (BufferUtil.isBackedBySimpleArray(bitmap)) {
      long[] b = bitmap.array();
      int len = this.bitmap.limit();
      for (int k = 0; k < len; ++k) {
        long bitset = b[k];
        while (bitset != 0) {
          x[pos++] = base + numberOfTrailingZeros(bitset);
          bitset &= (bitset - 1);
        }
        base += 64;
      }

    } else {
      int len = this.bitmap.limit();
      for (int k = 0; k < len; ++k) {
        long bitset = bitmap.get(k);
        while (bitset != 0) {
          x[pos++] = base + numberOfTrailingZeros(bitset);
          bitset &= (bitset - 1);
        }
        base += 64;
      }
    }
  }

  @Override
  public MappeableContainer flip(char i) {
    final long bef = bitmap.get(i >>> 6);
    final long mask = 1L << i;
    if (cardinality == MappeableArrayContainer.DEFAULT_MAX_SIZE + 1) {// this
                                                                      // is
      // the
      // uncommon
      // path
      if ((bef & mask) != 0) {
        --cardinality;
        bitmap.put(i >>> 6, bef & ~mask);
        return this.toArrayContainer();
      }
    }
    long aft = bef ^ mask;
    // TODO: check whether a branchy version could be faster
    cardinality += 1 - 2 * (int)((bef & mask) >>> i);
    bitmap.put(i >>> 6, aft);
    return this;
  }


  @Override
  protected int getArraySizeInBytes() {
    return MAX_CAPACITY / 8;
  }



  @Override
  public int getCardinality() {
    return cardinality;
  }

  @Override
  public CharIterator getReverseCharIterator() {
    if (this.isArrayBacked()) {
      return BitmapContainer.getReverseShortIterator(bitmap.array());
    }
    return new ReverseMappeableBitmapContainerCharIterator(this);
  }

  @Override
  public PeekableCharIterator getCharIterator() {
    if (this.isArrayBacked()) {
      return BitmapContainer.getShortIterator(bitmap.array());
    }
    return new MappeableBitmapContainerCharIterator(this);
  }

  @Override
  public ContainerBatchIterator getBatchIterator() {
    return new BitmapBatchIterator(this);
  }

  @Override
  public int getSizeInBytes() {
    return this.bitmap.limit() * 8;
  }

  @Override
  public int hashCode() {
    long hash = 0;
    int len = this.bitmap.limit();
    for (int k = 0; k < len; ++k) {
      hash += 31 * hash + this.bitmap.get(k);
    }
    return (int) hash;
  }

  @Override
  public MappeableContainer iadd(int begin, int end) {
    // TODO: may need to convert to a RunContainer
    if (end == begin) {
      return this;
    }
    if ((begin > end) || (end > (1 << 16))) {
      throw new IllegalArgumentException("Invalid range [" + begin + "," + end + ")");
    }
    int prevOnesInRange = cardinalityInRange(begin, end);
    BufferUtil.setBitmapRange(bitmap, begin, end);
    updateCardinality(prevOnesInRange, end - begin);
    return this;
  }

  @Override
  public MappeableContainer iand(final MappeableArrayContainer b2) {
    if (-1 == cardinality) {
      BufferUtil.intersectArrayIntoBitmap(bitmap, b2.content, b2.cardinality);
      return this;
    } else {
      return b2.and(this);// no inplace possible
    }
  }


  @Override
  public MappeableContainer iand(final MappeableBitmapContainer b2) {
    if (BufferUtil.isBackedBySimpleArray(this.bitmap)
        && BufferUtil.isBackedBySimpleArray(b2.bitmap)) {
      int newCardinality = 0;
      long[] tb = this.bitmap.array();
      long[] tb2 = b2.bitmap.array();
      int len = this.bitmap.limit();
      if (-1 == cardinality) {
        for (int k = 0; k < len; ++k) {
          tb[k] &= tb2[k];
        }
        return this;
      } else {
        for (int k = 0; k < len; ++k) {
          newCardinality += Long.bitCount(tb[k] & tb2[k]);
        }
        if (newCardinality > MappeableArrayContainer.DEFAULT_MAX_SIZE) {
          for (int k = 0; k < len; ++k) {
            tb[k] &= tb2[k];
          }
          this.cardinality = newCardinality;
          return this;
        }
        final MappeableArrayContainer ac = new MappeableArrayContainer(newCardinality);
        BufferUtil.fillArrayAND(ac.content.array(), this.bitmap, b2.bitmap);
        ac.cardinality = newCardinality;
        return ac;
      }
    } else if (-1 != cardinality) {
      int newCardinality = 0;
      int len = this.bitmap.limit();
      for (int k = 0; k < len; ++k) {
        newCardinality += Long.bitCount(this.bitmap.get(k) & b2.bitmap.get(k));
      }
      if (newCardinality > MappeableArrayContainer.DEFAULT_MAX_SIZE) {
        for (int k = 0; k < len; ++k) {
          this.bitmap.put(k, this.bitmap.get(k) & b2.bitmap.get(k));
        }
        this.cardinality = newCardinality;
        return this;
      }
      final MappeableArrayContainer ac = new MappeableArrayContainer(newCardinality);
      BufferUtil.fillArrayAND(ac.content.array(), this.bitmap, b2.bitmap);
      ac.cardinality = newCardinality;
      return ac;
    } else { // lazy operation, direct buffer
      int len = this.bitmap.limit();
      for (int k = 0; k < len; ++k) {
        this.bitmap.put(k, this.bitmap.get(k) & b2.bitmap.get(k));
      }
      return this;
    }
  }

  @Override
  public MappeableContainer iand(final MappeableRunContainer x) {
    final int card = x.getCardinality();
    if (-1 != cardinality && card <= MappeableArrayContainer.DEFAULT_MAX_SIZE) {
      // no point in doing it in-place, unless it's a lazy operation
      MappeableArrayContainer answer = new MappeableArrayContainer(card);
      answer.cardinality = 0;
      for (int rlepos = 0; rlepos < x.nbrruns; ++rlepos) {
        int runStart = (x.getValue(rlepos));
        int runEnd = runStart + (x.getLength(rlepos));
        for (int runValue = runStart; runValue <= runEnd; ++runValue) {
          answer.content.put(answer.cardinality, (char) runValue);
          answer.cardinality += (int)this.bitValue((char) runValue);
        }
      }
      return answer;
    }
    int start = 0;
    for (int rlepos = 0; rlepos < x.nbrruns; ++rlepos) {
      int end = (x.getValue(rlepos));
      if (-1 == cardinality) {
        BufferUtil.resetBitmapRange(this.bitmap, start, end);
      } else {
        int prevOnes = cardinalityInRange(start, end);
        BufferUtil.resetBitmapRange(this.bitmap, start, end);
        updateCardinality(prevOnes, 0);
      }
      start = end + (x.getLength(rlepos)) + 1;
    }
    if (-1 == cardinality) {
      BufferUtil.resetBitmapRange(this.bitmap, start, MAX_CAPACITY);
    } else {
      int ones = cardinalityInRange(start, MAX_CAPACITY);
      BufferUtil.resetBitmapRange(this.bitmap, start, MAX_CAPACITY);
      updateCardinality(ones, 0);
      if (getCardinality() <= MappeableArrayContainer.DEFAULT_MAX_SIZE) {
        return toArrayContainer();
      }
    }
    return this;
  }

  @Override
  public MappeableContainer iandNot(final MappeableArrayContainer b2) {
    for (int k = 0; k < b2.cardinality; ++k) {
      this.remove(b2.content.get(k));
    }
    if (cardinality <= MappeableArrayContainer.DEFAULT_MAX_SIZE) {
      return this.toArrayContainer();
    }
    return this;
  }



  @Override
  public MappeableContainer iandNot(final MappeableBitmapContainer b2) {
    int newCardinality = 0;
    if (!BufferUtil.isBackedBySimpleArray(bitmap)) {
      throw new RuntimeException("Should not happen. Internal bug.");
    }
    long[] b = this.bitmap.array();
    if (BufferUtil.isBackedBySimpleArray(b2.bitmap)) {
      long[] b2Arr = b2.bitmap.array();
      int len = this.bitmap.limit();
      for (int k = 0; k < len; ++k) {
        newCardinality += Long.bitCount(b[k] & (~b2Arr[k]));
      }
      if (newCardinality > MappeableArrayContainer.DEFAULT_MAX_SIZE) {
        for (int k = 0; k < len; ++k) {
          this.bitmap.put(k, b[k] & (~b2Arr[k]));
        }
        this.cardinality = newCardinality;
        return this;
      }
      final MappeableArrayContainer ac = new MappeableArrayContainer(newCardinality);
      org.roaringbitmap.Util.fillArrayANDNOT(ac.content.array(), b, b2Arr);
      ac.cardinality = newCardinality;
      return ac;

    }
    int len = this.bitmap.limit();
    for (int k = 0; k < len; ++k) {
      newCardinality += Long.bitCount(b[k] & (~b2.bitmap.get(k)));
    }
    if (newCardinality > MappeableArrayContainer.DEFAULT_MAX_SIZE) {
      for (int k = 0; k < len; ++k) {
        b[k] &= (~b2.bitmap.get(k));
      }
      this.cardinality = newCardinality;
      return this;
    }
    final MappeableArrayContainer ac = new MappeableArrayContainer(newCardinality);

    BufferUtil.fillArrayANDNOT(ac.content.array(), this.bitmap, b2.bitmap);
    ac.cardinality = newCardinality;
    return ac;
  }

  @Override
  public MappeableContainer iandNot(final MappeableRunContainer x) {
    if (BufferUtil.isBackedBySimpleArray(this.bitmap)) {
      long[] b = this.bitmap.array();
      for (int rlepos = 0; rlepos < x.nbrruns; ++rlepos) {
        int start = (x.getValue(rlepos));
        int end = start + (x.getLength(rlepos)) + 1;
        int prevOnesInRange = Util.cardinalityInBitmapRange(b, start, end);
        Util.resetBitmapRange(b, start, end);
        updateCardinality(prevOnesInRange, 0);
      }
      if (getCardinality() > MappeableArrayContainer.DEFAULT_MAX_SIZE) {
        return this;
      } else {
        return toArrayContainer();
      }
    }
    for (int rlepos = 0; rlepos < x.nbrruns; ++rlepos) {
      int start = (x.getValue(rlepos));
      int end = start + (x.getLength(rlepos)) + 1;
      int prevOnesInRange = cardinalityInRange(start, end);
      BufferUtil.resetBitmapRange(this.bitmap, start, end);
      updateCardinality(prevOnesInRange, 0);
    }
    if (getCardinality() > MappeableArrayContainer.DEFAULT_MAX_SIZE) {
      return this;
    } else {
      return toArrayContainer();
    }

  }

  MappeableContainer ilazyor(MappeableArrayContainer value2) {
    this.cardinality = -1;// invalid
    if (!BufferUtil.isBackedBySimpleArray(bitmap)) {
      throw new RuntimeException("Should not happen. Internal bug.");
    }
    long[] b = this.bitmap.array();
    int c = value2.cardinality;
    for (int k = 0; k < c; ++k) {
      char v2 = value2.content.get(k);
      final int i = (v2) >>> 6;
      b[i] |= (1L << v2);
    }
    return this;
  }

  MappeableContainer ilazyor(MappeableBitmapContainer x) {
    if (BufferUtil.isBackedBySimpleArray(x.bitmap)) {
      long[] b = this.bitmap.array();
      long[] b2 = x.bitmap.array();
      for (int k = 0; k < b.length; k++) {
        b[k] |= b2[k];
      }
    } else {
      final int m = this.bitmap.limit();
      for (int k = 0; k < m; k++) {
        this.bitmap.put(k, this.bitmap.get(k) | x.bitmap.get(k));
      }
    }
    this.cardinality = -1;// invalid
    return this;
  }


  MappeableContainer ilazyor(MappeableRunContainer x) {
    for (int rlepos = 0; rlepos < x.nbrruns; ++rlepos) {
      int start = (x.getValue(rlepos));
      int end = start + (x.getLength(rlepos)) + 1;
      BufferUtil.setBitmapRange(this.bitmap, start, end);
    }
    this.cardinality = -1;
    return this;
  }

  @Override
  public MappeableContainer inot(final int firstOfRange, final int lastOfRange) {
    int prevOnes = cardinalityInRange(firstOfRange, lastOfRange);
    BufferUtil.flipBitmapRange(bitmap, firstOfRange, lastOfRange);
    updateCardinality(prevOnes, lastOfRange - firstOfRange - prevOnes);
    if (cardinality <= MappeableArrayContainer.DEFAULT_MAX_SIZE) {
      return toArrayContainer();
    }
    return this;
  }


  @Override
  public boolean intersects(MappeableArrayContainer value2) {
    if (BufferUtil.isBackedBySimpleArray(value2.content)) {
      char[] c = value2.content.array();
      int ca = value2.cardinality;
      for (int k = 0; k < ca; ++k) {
        if (this.contains(c[k])) {
          return true;
        }
      }

    } else {
      int ca = value2.cardinality;
      for (int k = 0; k < ca; ++k) {
        char v = value2.content.get(k);
        if (this.contains(v)) {
          return true;
        }
      }
    }
    return false;
  }

  @Override
  public boolean intersects(MappeableBitmapContainer value2) {
    if (BufferUtil.isBackedBySimpleArray(this.bitmap)
        && BufferUtil.isBackedBySimpleArray(value2.bitmap)) {
      long[] tb = this.bitmap.array();
      long[] v2b = value2.bitmap.array();
      int len = this.bitmap.limit();
      for (int k = 0; k < len; ++k) {
        if ((tb[k] & v2b[k]) != 0) {
          return true;
        }
      }
    } else {
      int len = this.bitmap.limit();
      for (int k = 0; k < len; ++k) {
        if ((this.bitmap.get(k) & value2.bitmap.get(k)) != 0) {
          return true;
        }
      }
    }
    return false;
  }

  @Override
  public boolean intersects(MappeableRunContainer x) {
    return x.intersects(this);
  }



  @Override
  public MappeableBitmapContainer ior(final MappeableArrayContainer value2) {
    if (!BufferUtil.isBackedBySimpleArray(this.bitmap)) {
      throw new RuntimeException("Should not happen. Internal bug.");
    }
    long[] b = this.bitmap.array();
    if (BufferUtil.isBackedBySimpleArray(value2.content)) {
      char[] v2 = value2.content.array();
      int c = value2.cardinality;
      for (int k = 0; k < c; ++k) {
        final int i = (v2[k]) >>> 6;
        long bef = b[i];
        long aft = bef | (1L << v2[k]);
        b[i] = aft;
        if (USE_BRANCHLESS) {
          cardinality += (int)((bef - aft) >>> 63);
        } else {
          if (aft != bef) {
            cardinality++;
          }
        }
      }
      return this;
    }
    int c = value2.cardinality;
    for (int k = 0; k < c; ++k) {
      char v2 = value2.content.get(k);
      final int i = (v2) >>> 6;
      long bef = b[i];
      long aft = bef | (1L << v2);
      b[i] = aft;
      if (USE_BRANCHLESS) {
        cardinality += (int)((bef - aft) >>> 63);
      } else {
        if (aft != bef) {
          cardinality++;
        }
      }
    }
    return this;
  }

  @Override
  public MappeableContainer ior(final MappeableBitmapContainer b2) {
    if (!BufferUtil.isBackedBySimpleArray(bitmap)) {
      throw new RuntimeException("Should not happen. Internal bug.");
    }
    long[] b = this.bitmap.array();
    this.cardinality = 0;
    if (BufferUtil.isBackedBySimpleArray(b2.bitmap)) {
      long[] b2Arr = b2.bitmap.array();
      int len = this.bitmap.limit();
      for (int k = 0; k < len; k++) {
        long w = b[k] | b2Arr[k];
        b[k] = w;
        this.cardinality += Long.bitCount(w);
      }
      if (isFull()) {
        return MappeableRunContainer.full();
      }
      return this;
    }
    int len = this.bitmap.limit();
    for (int k = 0; k < len; k++) {
      long w = b[k] | b2.bitmap.get(k);
      b[k] = w;
      this.cardinality += Long.bitCount(w);
    }
    if (isFull()) {
      return MappeableRunContainer.full();
    }
    return this;
  }

  @Override
  public boolean isFull() {
    return this.cardinality == MAX_CAPACITY;
  }

  @Override
  public void orInto(long[] bits) {
    for (int i = 0; i < bits.length; ++i) {
      bits[i] |= bitmap.get(i);
    }
  }

  @Override
  public void andInto(long[] bits) {
    for (int i = 0; i < bits.length; ++i) {
      bits[i] &= bitmap.get(i);
    }
  }

  @Override
  public void removeFrom(long[] bits) {
    for (int i = 0; i < bits.length; ++i) {
      bits[i] &= ~bitmap.get(i);
    }
  }

  @Override
  public MappeableContainer ior(final MappeableRunContainer x) {
    if (BufferUtil.isBackedBySimpleArray(this.bitmap)) {
      long[] b = this.bitmap.array();
      for (int rlepos = 0; rlepos < x.nbrruns; ++rlepos) {
        int start = (x.getValue(rlepos));
        int end = start + (x.getLength(rlepos)) + 1;
        int prevOnesInRange = Util.cardinalityInBitmapRange(b, start, end);
        Util.setBitmapRange(b, start, end);
        updateCardinality(prevOnesInRange, end - start);
      }
    } else {
      for (int rlepos = 0; rlepos < x.nbrruns; ++rlepos) {
        int start = (x.getValue(rlepos));
        int end = start + (x.getLength(rlepos)) + 1;
        int prevOnesInRange = cardinalityInRange(start, end);
        BufferUtil.setBitmapRange(this.bitmap, start, end);
        updateCardinality(prevOnesInRange, end - start);
      }
    }
    if (isFull()) {
      return MappeableRunContainer.full();
    }
    return this;
  }

  @Override
  public MappeableContainer iremove(int begin, int end) {
    if (end == begin) {
      return this;
    }
    if ((begin > end) || (end > (1 << 16))) {
      throw new IllegalArgumentException("Invalid range [" + begin + "," + end + ")");
    }
    int prevOnesInRange = cardinalityInRange(begin, end);
    BufferUtil.resetBitmapRange(bitmap, begin, end);
    updateCardinality(prevOnesInRange, 0);
    if (getCardinality() < MappeableArrayContainer.DEFAULT_MAX_SIZE) {
      return toArrayContainer();
    }
    return this;
  }

  @Override
  protected boolean isArrayBacked() {
    return BufferUtil.isBackedBySimpleArray(this.bitmap);
  }

  @Override
  public Iterator<Character> iterator() {
    return new Iterator<Character>() {
      final CharIterator si = MappeableBitmapContainer.this.getCharIterator();

      @Override
      public boolean hasNext() {
        return si.hasNext();
      }

      @Override
      public Character next() {
        return si.next();
      }

      @Override
      public void remove() {
        // TODO: implement
        throw new RuntimeException("unsupported operation: remove");
      }
    };
  }

  @Override
  public MappeableContainer ixor(final MappeableArrayContainer value2) {
    if (!BufferUtil.isBackedBySimpleArray(bitmap)) {
      throw new RuntimeException("Should not happen. Internal bug.");
    }
    long[] b = bitmap.array();
    if (BufferUtil.isBackedBySimpleArray(value2.content)) {
      char[] v2 = value2.content.array();
      int c = value2.cardinality;
      for (int k = 0; k < c; ++k) {
        char vc = v2[k];
        long mask = 1L << v2[k];
        final int index = (vc) >>> 6;
        long ba = b[index];
        // TODO: check whether a branchy version could be faster
        this.cardinality += 1 - 2 * (int)((ba & mask) >>> vc);
        b[index] = ba ^ mask;
      }

    } else {
      int c = value2.cardinality;
      for (int k = 0; k < c; ++k) {
        char v2 = value2.content.get(k);
        long mask = 1L << v2;
        final int index = (v2) >>> 6;
        long ba = b[index];
        // TODO: check whether a branchy version could be faster
        this.cardinality += 1 - 2 * (int)((ba & mask) >>> v2);
        b[index] = ba ^ mask;
      }
    }
    if (this.cardinality <= MappeableArrayContainer.DEFAULT_MAX_SIZE) {
      return this.toArrayContainer();
    }
    return this;
  }

  @Override
  public MappeableContainer ixor(MappeableBitmapContainer b2) {
    if (!BufferUtil.isBackedBySimpleArray(bitmap)) {
      throw new RuntimeException("Should not happen. Internal bug.");
    }
    long[] b = bitmap.array();
    if (BufferUtil.isBackedBySimpleArray(b2.bitmap)) {
      long[] b2Arr = b2.bitmap.array();

      int newCardinality = 0;
      int len = this.bitmap.limit();
      for (int k = 0; k < len; ++k) {
        newCardinality += Long.bitCount(b[k] ^ b2Arr[k]);
      }
      if (newCardinality > MappeableArrayContainer.DEFAULT_MAX_SIZE) {
        for (int k = 0; k < len; ++k) {
          b[k] ^= b2Arr[k];
        }
        this.cardinality = newCardinality;
        return this;
      }
      final MappeableArrayContainer ac = new MappeableArrayContainer(newCardinality);

      org.roaringbitmap.Util.fillArrayXOR(ac.content.array(), b, b2Arr);
      ac.cardinality = newCardinality;
      return ac;

    }
    int newCardinality = 0;
    int len = this.bitmap.limit();
    for (int k = 0; k < len; ++k) {
      newCardinality += Long.bitCount(b[k] ^ b2.bitmap.get(k));
    }
    if (newCardinality > MappeableArrayContainer.DEFAULT_MAX_SIZE) {
      for (int k = 0; k < len; ++k) {
        b[k] ^= b2.bitmap.get(k);
      }
      this.cardinality = newCardinality;
      return this;
    }
    final MappeableArrayContainer ac = new MappeableArrayContainer(newCardinality);

    BufferUtil.fillArrayXOR(ac.content.array(), this.bitmap, b2.bitmap);
    ac.cardinality = newCardinality;
    return ac;
  }

  @Override
  public MappeableContainer ixor(final MappeableRunContainer x) {
    if (BufferUtil.isBackedBySimpleArray(this.bitmap)) {
      long[] b = this.bitmap.array();
      for (int rlepos = 0; rlepos < x.nbrruns; ++rlepos) {
        int start = (x.getValue(rlepos));
        int end = start + (x.getLength(rlepos)) + 1;
        int prevOnes = Util.cardinalityInBitmapRange(b, start, end);
        Util.flipBitmapRange(b, start, end);
        updateCardinality(prevOnes, end - start - prevOnes);
      }
    } else {
      for (int rlepos = 0; rlepos < x.nbrruns; ++rlepos) {
        int start = (x.getValue(rlepos));
        int end = start + (x.getLength(rlepos)) + 1;
        int prevOnes = cardinalityInRange(start, end);
        BufferUtil.flipBitmapRange(this.bitmap, start, end);
        updateCardinality(prevOnes, end - start - prevOnes);
      }
    }
    if (this.getCardinality() > MappeableArrayContainer.DEFAULT_MAX_SIZE) {
      return this;
    } else {
      return toArrayContainer();
    }
  }

  protected MappeableContainer lazyor(MappeableArrayContainer value2) {
    MappeableBitmapContainer answer = clone();
    answer.cardinality = -1;// invalid
    if (!BufferUtil.isBackedBySimpleArray(answer.bitmap)) {
      throw new RuntimeException("Should not happen. Internal bug.");
    }
    long[] b = answer.bitmap.array();
    int c = value2.cardinality;
    for (int k = 0; k < c; ++k) {
      char v2 = value2.content.get(k);
      final int i = (v2) >>> 6;
      b[i] |= 1L << v2;
    }
    return answer;
  }

  protected MappeableContainer lazyor(MappeableBitmapContainer x) {
    MappeableBitmapContainer answer = new MappeableBitmapContainer();
    answer.cardinality = -1;// invalid
    if (!BufferUtil.isBackedBySimpleArray(answer.bitmap)) {
      throw new RuntimeException("Should not happen. Internal bug.");
    }
    long[] b = answer.bitmap.array();
    for (int k = 0; k < b.length; k++) {
      b[k] = this.bitmap.get(k) | x.bitmap.get(k);
    }
    return answer;
  }

  protected MappeableContainer lazyor(MappeableRunContainer x) {
    MappeableBitmapContainer bc = clone();
    bc.cardinality = -1;
    long[] b = bc.bitmap.array();
    for (int rlepos = 0; rlepos < x.nbrruns; ++rlepos) {
      int start = (x.getValue(rlepos));
      int end = start + (x.getLength(rlepos)) + 1;
      Util.setBitmapRange(b, start, end);
    }
    return bc;
  }

  @Override
  public MappeableContainer limit(int maxcardinality) {
    if (maxcardinality >= this.cardinality) {
      return clone();
    }
    if (maxcardinality <= MappeableArrayContainer.DEFAULT_MAX_SIZE) {
      MappeableArrayContainer ac = new MappeableArrayContainer(maxcardinality);
      int pos = 0;
      if (!BufferUtil.isBackedBySimpleArray(ac.content)) {
        throw new RuntimeException("Should not happen. Internal bug.");
      }
      char[] cont = ac.content.array();
      int len = this.bitmap.limit();
      for (int k = 0; (ac.cardinality < maxcardinality) && (k < len); ++k) {
        long bitset = bitmap.get(k);
        while ((ac.cardinality < maxcardinality) && (bitset != 0)) {
          cont[pos++] = (char) (k * 64 + numberOfTrailingZeros(bitset));
          ac.cardinality++;
          bitset &= (bitset - 1);
        }
      }
      return ac;
    }
    LongBuffer newBitmap = LongBuffer.allocate(MAX_CAPACITY / 64);
    MappeableBitmapContainer bc = new MappeableBitmapContainer(newBitmap, maxcardinality);
    int s = (select(maxcardinality));
    int usedwords = (s + 63) >>> 6;
    if (this.isArrayBacked()) {
      long[] source = this.bitmap.array();
      long[] dest = newBitmap.array();
      System.arraycopy(source, 0, dest, 0, usedwords);
    } else {
      for (int k = 0; k < usedwords; ++k) {
        bc.bitmap.put(k, this.bitmap.get(k));
      }
    }
    int lastword = s % 64;
    if (lastword != 0) {
      bc.bitmap.put(s >>> 6, (bc.bitmap.get(s >>> 6) & (0xFFFFFFFFFFFFFFFFL >>> (64 - lastword))));
    }
    return bc;
  }

  void loadData(final MappeableArrayContainer arrayContainer) {
    this.cardinality = arrayContainer.cardinality;
    if (!BufferUtil.isBackedBySimpleArray(bitmap)) {
      throw new RuntimeException("Should not happen. Internal bug.");
    }
    long[] bitArray = bitmap.array();
    if (BufferUtil.isBackedBySimpleArray(bitmap)
        && BufferUtil.isBackedBySimpleArray(arrayContainer.content)) {
      long[] b = bitmap.array();
      char[] ac = arrayContainer.content.array();
      for (int k = 0; k < arrayContainer.cardinality; ++k) {
        final char x = ac[k];
        bitArray[(x) >>> 6] =
            b[(x) >>> 6] | (1L << x);
      }

    } else {
      for (int k = 0; k < arrayContainer.cardinality; ++k) {
        final char x = arrayContainer.content.get(k);
        bitArray[(x) >>> 6] =
            bitmap.get((x) >>> 6) | (1L << x);
      }
    }
  }

  /**
   * Find the index of the next set bit greater or equal to i, returns -1 if none found.
   * 
   * @param i starting index
   * @return index of the next set bit
   */
  public int nextSetBit(final int i) {
    int x = i >> 6; // signed i >>> 6
    long w = bitmap.get(x);
    w >>>= i;
    if (w != 0) {
      return i + numberOfTrailingZeros(w);
    }
    // for speed, replaced bitmap.limit() with hardcoded MAX_CAPACITY >>> 6
    for (++x; x < MAX_CAPACITY >>> 6; ++x) {
      long X = bitmap.get(x);
      if (X != 0) {
        return x * 64 + numberOfTrailingZeros(X);
      }
    }
    return -1;
  }

  /**
   * Find the index of the next clear bit greater or equal to i.
   *
   * @param i starting index
   * @return index of the next clear bit
   */
  private int nextClearBit(final int i) {
    int x = i >> 6; // i >>> 6 with sign extension
    long w = ~bitmap.get(x);
    w >>>= i;
    if (w != 0) {
      return i + numberOfTrailingZeros(w);
    }
    int length = bitmap.limit();
    for (++x; x < length; ++x) {
      long map = ~bitmap.get(x);
      if (map != 0L) {
        return x * 64 + numberOfTrailingZeros(map);
      }
    }
    return MAX_CAPACITY;
  }

  @Override
  public MappeableContainer not(final int firstOfRange, final int lastOfRange) {
    MappeableBitmapContainer answer = clone();
    return answer.inot(firstOfRange, lastOfRange);
  }


  @Override
  int numberOfRuns() {
    if (BufferUtil.isBackedBySimpleArray(this.bitmap)) {
      long[] src = this.bitmap.array();
      int numRuns = 0;
      long nextWord = src[0];

      for (int i = 0; i < src.length - 1; i++) {
        long word = nextWord;
        nextWord = src[i + 1];
        numRuns += Long.bitCount((~word) & (word << 1)) + (int)((word >>> 63) & ~nextWord);
      }

      long word = nextWord;
      numRuns += Long.bitCount((~word) & (word << 1));
      if ((word & 0x8000000000000000L) != 0) {
        numRuns++;
      }

      return numRuns;
    } else {
      int numRuns = 0;
      long nextWord = bitmap.get(0);
      int len = bitmap.limit();

      for (int i = 0; i < len - 1; i++) {
        long word = nextWord;
        nextWord = bitmap.get(i + 1);
        numRuns += Long.bitCount((~word) & (word << 1)) + (int)((word >>> 63) & ~nextWord);
      }

      long word = nextWord;
      numRuns += Long.bitCount((~word) & (word << 1));
      if ((word & 0x8000000000000000L) != 0) {
        numRuns++;
      }

      return numRuns;

    }
  }

  /**
   * Computes the number of runs
   * 
   * @return the number of runs
   */
  private int numberOfRunsAdjustment() {
    int ans = 0;
    if (BufferUtil.isBackedBySimpleArray(bitmap)) {
      long[] b = bitmap.array();
      long nextWord = b[0];
      for (int i = 0; i < b.length - 1; i++) {
        final long word = nextWord;

        nextWord = b[i + 1];
        ans += (int)((word >>> 63) & ~nextWord);
      }

      final long word = nextWord;

      if ((word & 0x8000000000000000L) != 0) {
        ans++;
      }

    } else {
      long nextWord = bitmap.get(0);
      int len = bitmap.limit();
      for (int i = 0; i < len - 1; i++) {
        final long word = nextWord;

        nextWord = bitmap.get(i + 1);
        ans += (int)((word >>> 63) & ~nextWord);
      }

      final long word = nextWord;

      if ((word & 0x8000000000000000L) != 0) {
        ans++;
      }
    }
    return ans;
  }

  /**
   * Counts how many runs there is in the bitmap, up to a maximum
   * 
   * @param mustNotExceed maximum of runs beyond which counting is pointless
   * @return estimated number of courses
   */
  private int numberOfRunsLowerBound(int mustNotExceed) {
    int numRuns = 0;
    if (BufferUtil.isBackedBySimpleArray(bitmap)) {
      long[] b = bitmap.array();

      for (int blockOffset = 0; blockOffset + BLOCKSIZE <= b.length; blockOffset += BLOCKSIZE) {

        for (int i = blockOffset; i < blockOffset + BLOCKSIZE; i++) {
          long word = b[i];
          numRuns += Long.bitCount((~word) & (word << 1));
        }
        if (numRuns > mustNotExceed) {
          return numRuns;
        }
      }
    } else {
      int len = bitmap.limit();
      for (int blockOffset = 0; blockOffset < len; blockOffset += BLOCKSIZE) {

        for (int i = blockOffset; i < blockOffset + BLOCKSIZE; i++) {
          long word = bitmap.get(i);
          numRuns += Long.bitCount((~word) & (word << 1));
        }
        if (numRuns > mustNotExceed) {
          return numRuns;
        }
      }
    }
    return numRuns;
  }



  @Override
  public MappeableContainer or(final MappeableArrayContainer value2) {
    final MappeableBitmapContainer answer = clone();
    if (!BufferUtil.isBackedBySimpleArray(answer.bitmap)) {
      throw new RuntimeException("Should not happen. Internal bug.");
    }
    long[] bitArray = answer.bitmap.array();
    if (BufferUtil.isBackedBySimpleArray(answer.bitmap)
        && BufferUtil.isBackedBySimpleArray(value2.content)) {
      long[] ab = answer.bitmap.array();
      char[] v2 = value2.content.array();
      int c = value2.cardinality;
      for (int k = 0; k < c; ++k) {
        char v = v2[k];
        final int i = v >>> 6;
        long w = ab[i];
        long aft = w | (1L << v);
        bitArray[i] = aft;
        if (USE_BRANCHLESS) {
          answer.cardinality += (int)((w - aft) >>> 63);
        } else {
          if (w != aft) {
            answer.cardinality++;
          }
        }
      }
    } else {
      int c = value2.cardinality;
      for (int k = 0; k < c; ++k) {
        char v2 = value2.content.get(k);
        final int i = (v2) >>> 6;
        long w = answer.bitmap.get(i);
        long aft = w | (1L << v2);
        bitArray[i] = aft;
        if (USE_BRANCHLESS) {
          answer.cardinality += (int)((w - aft) >>> 63);
        } else {
          if (w != aft) {
            answer.cardinality++;
          }
        }
      }
    }
    if (answer.isFull()) {
      return MappeableRunContainer.full();
    }
    return answer;
  }



  @Override
  public MappeableContainer or(final MappeableBitmapContainer value2) {
    final MappeableBitmapContainer value1 = this.clone();
    return value1.ior(value2);
  }

  @Override
  public MappeableContainer or(final MappeableRunContainer value2) {
    return value2.or(this);
  }



  /**
   * Find the index of the previous set bit less than or equal to i, returns -1 if none found.
   *
   * @param i starting index
   * @return index of the previous set bit
   */
  int prevSetBit(final int i) {
    int x = i >> 6; // signed i >>> 6
    long w = bitmap.get(x);
    w <<= 64 - i - 1;
    if (w != 0) {
      return i - Long.numberOfLeadingZeros(w);
    }
    for (--x; x >= 0; --x) {
      long X = bitmap.get(x);
      if (X != 0) {
        return x * 64 + 63 - Long.numberOfLeadingZeros(X);
      }
    }
    return -1;
  }

  /**
   * Find the index of the previous clear bit less than or equal to i.
   *
   * @param i starting index
   * @return index of the previous clear bit
   */
  private int prevClearBit(final int i) {
    int x = i >> 6; // i >>> 6 with sign extension
    long w = ~bitmap.get(x);
    w <<= 64 - i - 1;
    if (w != 0L) {
      return i - Long.numberOfLeadingZeros(w);
    }
    for (--x; x >= 0; --x) {
      long map = ~bitmap.get(x);
      if (map != 0L) {
        return x * 64 + 63 - Long.numberOfLeadingZeros(map);
      }
    }
    return -1;
  }

  @Override
  public int rank(char lowbits) {
    int leftover = (lowbits + 1) & 63;
    int answer = 0;
    if (BufferUtil.isBackedBySimpleArray(this.bitmap)) {
      long[] b = this.bitmap.array();
      for (int k = 0; k < (lowbits + 1) >>> 6; ++k) {
        answer += Long.bitCount(b[k]);
      }
      if (leftover != 0) {
        answer += Long.bitCount(b[(lowbits + 1) >>> 6] << (64 - leftover));
      }
    } else {
      for (int k = 0; k < (lowbits + 1) >>> 6; ++k) {
        answer += Long.bitCount(bitmap.get(k));
      }
      if (leftover != 0) {
        answer += Long.bitCount(bitmap.get((lowbits + 1) >>> 6) << (64 - leftover));
      }
    }
    return answer;
  }


  @Override
  public void readExternal(ObjectInput in) throws IOException {
    // little endian
    this.cardinality = 0;
    int len = this.bitmap.limit();
    if (BufferUtil.isBackedBySimpleArray(bitmap)) {
      long[] b = this.bitmap.array();
      for (int k = 0; k < len; ++k) {
        long w = Long.reverseBytes(in.readLong());
        b[k] = w;
        this.cardinality += Long.bitCount(w);
      }
    } else {
      for (int k = 0; k < len; ++k) {
        long w = Long.reverseBytes(in.readLong());
        bitmap.put(k, w);
        this.cardinality += Long.bitCount(w);
      }
    }
  }

  @Override
  public MappeableContainer remove(int begin, int end) {
    if (end == begin) {
      return clone();
    }
    if ((begin > end) || (end > (1 << 16))) {
      throw new IllegalArgumentException("Invalid range [" + begin + "," + end + ")");
    }
    MappeableBitmapContainer answer = clone();
    int prevOnesInRange = answer.cardinalityInRange(begin, end);
    BufferUtil.resetBitmapRange(answer.bitmap, begin, end);
    answer.updateCardinality(prevOnesInRange, 0);
    if (answer.getCardinality() < MappeableArrayContainer.DEFAULT_MAX_SIZE) {
      return answer.toArrayContainer();
    }
    return answer;
  }



  @Override
  public MappeableContainer remove(final char i) {
    long X = bitmap.get(i >>> 6);
    long mask = 1L << i;

    if (cardinality == MappeableArrayContainer.DEFAULT_MAX_SIZE + 1) {// this is
      // the
      // uncommon
      // path
      if ((X & mask) != 0) {
        --cardinality;
        bitmap.put(i >>> 6, X & (~mask));
        return this.toArrayContainer();
      }
    }
    long aft = X & ~(mask);
    cardinality -= (aft - X) >>> 63;
    bitmap.put(i >>> 6, aft);
    return this;
  }


  @Override
  public MappeableContainer repairAfterLazy() {
    if (getCardinality() < 0) {
      computeCardinality();
      if(getCardinality() <= MappeableArrayContainer.DEFAULT_MAX_SIZE) {
        return this.toArrayContainer();
      } else if (isFull()) {
        return MappeableRunContainer.full();
      }
    }
    return this;
  }

  @Override
  public MappeableContainer runOptimize() {
    int numRuns = numberOfRunsLowerBound(MAXRUNS); // decent choice

    int sizeAsRunContainerLowerBound = MappeableRunContainer.serializedSizeInBytes(numRuns);

    if (sizeAsRunContainerLowerBound >= getArraySizeInBytes()) {
      return this;
    }
    // else numRuns is a relatively tight bound that needs to be exact
    // in some cases (or if we need to make the runContainer the right
    // size)
    numRuns += numberOfRunsAdjustment();
    int sizeAsRunContainer = MappeableRunContainer.serializedSizeInBytes(numRuns);

    if (getArraySizeInBytes() > sizeAsRunContainer) {
      return new MappeableRunContainer(this, numRuns);
    } else {
      return this;
    }
  }

  @Override
  public char select(int j) {
    if (BufferUtil.isBackedBySimpleArray(this.bitmap)) {
      long[] b = this.bitmap.array();
      if (//cardinality != -1 && // omitted as (-1>>>1) > j as j < (1<<16)
          cardinality >>> 1 < j && j < cardinality) {
        int leftover = cardinality - j;
        for (int k = b.length - 1; k >= 0; --k) {
          long w = b[k];
          if (w != 0) {
            int bits = Long.bitCount(w);
            if (bits >= leftover) {
              return (char) (k * 64 + Util.select(w, bits - leftover));
            }
            leftover -= bits;
          }
        }
      } else {
        int leftover = j;
        for (int k = 0; k < b.length; ++k) {
          long w = b[k];
          if (w != 0) {
            int bits = Long.bitCount(w);
            if (bits > leftover) {
              return (char) (k * 64 + Util.select(w, leftover));
            }
            leftover -= bits;
          }
        }
      }
    } else {
      int len = this.bitmap.limit();
      if (//cardinality != -1 && // (-1>>>1) > j as j < (1<<16)
          cardinality >>> 1 < j && j < cardinality) {
        int leftover = cardinality - j;
        for (int k = len - 1; k >= 0; --k) {
          int w = Long.bitCount(bitmap.get(k));
          if (w >= leftover) {
            return (char) (k * 64 + Util.select(bitmap.get(k), w - leftover));
          }
          leftover -= w;
        }
      } else {
        int leftover = j;
        for (int k = 0; k < len; ++k) {
          long X = bitmap.get(k);
          int w = Long.bitCount(X);
          if (w > leftover) {
            return (char) (k * 64 + Util.select(X, leftover));
          }
          leftover -= w;
        }
      }
    }
    throw new IllegalArgumentException("Insufficient cardinality.");
  }

  /** TODO For comparison only, should be removed before merge.
   *
   * @param j ...
   * @return ...
   */
  public char selectOneSide(int j) {
    int leftover = j;
    if (BufferUtil.isBackedBySimpleArray(this.bitmap)) {
      long[] b = this.bitmap.array();

      for (int k = 0; k < b.length; ++k) {
        int w = Long.bitCount(b[k]);
        if (w > leftover) {
          return (char) (k * 64 + Util.select(b[k], leftover));
        }
        leftover -= w;
      }
    } else {
      int len = this.bitmap.limit();
      for (int k = 0; k < len; ++k) {
        long X = bitmap.get(k);
        int w = Long.bitCount(X);
        if (w > leftover) {
          return (char) (k * 64 + Util.select(X, leftover));
        }
        leftover -= w;
      }
    }
    throw new IllegalArgumentException("Insufficient cardinality.");
  }
  @Override
  public int serializedSizeInBytes() {
    return serializedSizeInBytes(0);
  }

  /**
   * Copies the data to an array container
   * 
   * @return the array container
   */
  MappeableArrayContainer toArrayContainer() {
    final MappeableArrayContainer ac = new MappeableArrayContainer(cardinality);
    ac.loadData(this);
    if (ac.getCardinality() != cardinality) {
      throw new RuntimeException("Internal error.");
    }
    return ac;
  }

  @Override
  public Container toContainer() {
    return new BitmapContainer(this);
  }

  /**
   * Create a copy of the content of this container as a long array. This creates a copy.
   *
   * @return copy of the content as a long array
   */
  public long[] toLongArray() {
    long[] answer = new long[bitmap.limit()];
    bitmap.rewind();
    bitmap.get(answer);
    return answer;
  }

  @Override
  public String toString() {
    final StringBuilder sb = new StringBuilder("{}".length() + "-123456789,".length() * 256);
    final CharIterator i = this.getCharIterator();
    sb.append('{');
    while (i.hasNext()) {
      sb.append((int)(i.next()));
      if (i.hasNext()) {
        sb.append(',');
      }
    }
    sb.append('}');
    return sb.toString();
  }

  @Override
  public void trim() {

  }

  @Override
  protected void writeArray(DataOutput out) throws IOException {
    // little endian
    int len = this.bitmap.limit();
    if (BufferUtil.isBackedBySimpleArray(bitmap)) {
      long[] b = bitmap.array();
      for (int k = 0; k < len; ++k) {
        out.writeLong(Long.reverseBytes(b[k]));
      }
    } else {
      for (int k = 0; k < len; ++k) {
        final long w = bitmap.get(k);
        out.writeLong(Long.reverseBytes(w));
      }
    }
  }

  @Override
  protected void writeArray(ByteBuffer buffer) {
    assert buffer.order() == LITTLE_ENDIAN;
    LongBuffer buf = bitmap.duplicate();
    buf.position(0);
    buffer.asLongBuffer().put(buf);
    buffer.position(buffer.position() + buf.position() * 8);
  }

  @Override
  public void writeExternal(ObjectOutput out) throws IOException {
    writeArray(out);
  }

  @Override
  public MappeableContainer xor(final MappeableArrayContainer value2) {
    final MappeableBitmapContainer answer = clone();
    if (!BufferUtil.isBackedBySimpleArray(answer.bitmap)) {
      throw new RuntimeException("Should not happen. Internal bug.");
    }
    long[] bitArray = answer.bitmap.array();
    if (BufferUtil.isBackedBySimpleArray(value2.content)) {
      char[] v2 = value2.content.array();
      int c = value2.cardinality;
      for (int k = 0; k < c; ++k) {
        char vc = v2[k];
        long mask = 1L << vc;
        final int index = (vc) >>> 6;
        long ba = bitArray[index];
        // TODO: check whether a branchy version could be faster
        answer.cardinality += 1 - 2 * (int)((ba & mask) >>> vc);
        bitArray[index] = ba ^ mask;
      }
    } else {
      int c = value2.cardinality;
      for (int k = 0; k < c; ++k) {
        char v2 = value2.content.get(k);
        long mask = 1L << v2;
        final int index = (v2) >>> 6;
        long ba = bitArray[index];
        // TODO: check whether a branchy version could be faster
        answer.cardinality += 1 - 2 * (int)((ba & mask) >>> v2);
        bitArray[index] = ba ^ mask;
      }
    }
    if (answer.cardinality <= MappeableArrayContainer.DEFAULT_MAX_SIZE) {
      return answer.toArrayContainer();
    }
    return answer;
  }

  @Override
  public MappeableContainer xor(MappeableBitmapContainer value2) {
    int newCardinality = 0;
    if (BufferUtil.isBackedBySimpleArray(this.bitmap)
        && BufferUtil.isBackedBySimpleArray(value2.bitmap)) {
      long[] b = this.bitmap.array();
      long[] v2 = value2.bitmap.array();
      int len = this.bitmap.limit();
      for (int k = 0; k < len; ++k) {
        newCardinality += Long.bitCount(b[k] ^ v2[k]);
      }
    } else {
      int len = this.bitmap.limit();
      for (int k = 0; k < len; ++k) {
        newCardinality += Long.bitCount(this.bitmap.get(k) ^ value2.bitmap.get(k));
      }
    }
    if (newCardinality > MappeableArrayContainer.DEFAULT_MAX_SIZE) {
      final MappeableBitmapContainer answer = new MappeableBitmapContainer();
      long[] bitArray = answer.bitmap.array();
      if (BufferUtil.isBackedBySimpleArray(this.bitmap)
          && BufferUtil.isBackedBySimpleArray(value2.bitmap)) {
        long[] b = this.bitmap.array();
        long[] v2 = value2.bitmap.array();
        int len = answer.bitmap.limit();
        for (int k = 0; k < len; ++k) {
          bitArray[k] = b[k] ^ v2[k];
        }
      } else {
        int len = answer.bitmap.limit();
        for (int k = 0; k < len; ++k) {
          bitArray[k] = this.bitmap.get(k) ^ value2.bitmap.get(k);
        }
      }
      answer.cardinality = newCardinality;
      return answer;
    }
    final MappeableArrayContainer ac = new MappeableArrayContainer(newCardinality);
    BufferUtil.fillArrayXOR(ac.content.array(), this.bitmap, value2.bitmap);
    ac.cardinality = newCardinality;
    return ac;
  }

  @Override
  public MappeableContainer xor(final MappeableRunContainer value2) {
    return value2.xor(this);
  }

  @Override
  public void forEach(char msb, IntConsumer ic) {
    int high = ((int) msb) << 16;
    if (BufferUtil.isBackedBySimpleArray(bitmap)) {
      long[] b = bitmap.array();
      for (int x = 0; x < b.length; ++x) {
        long w = b[x];
        while (w != 0) {
          ic.accept((x * 64 + numberOfTrailingZeros(w)) | high);
          w &= (w - 1);
        }
      }
    } else {
      int l = bitmap.limit();
      for (int x = 0; x < l; ++x) {
        long w = bitmap.get(x);
        while (w != 0) {
          ic.accept((x * 64 + numberOfTrailingZeros(w)) | high);
          w &= (w - 1);
        }
      }
    }
  }


  @Override
  public int andCardinality(final MappeableArrayContainer value2) {
    int answer = 0;
    int c = value2.cardinality;
    for (int k = 0; k < c; ++k) {
      char v = value2.content.get(k);
      answer += (int)this.bitValue(v);
    }
    return answer;
  }

  @Override
  public int andCardinality(final MappeableBitmapContainer value2) {
    int newCardinality = 0;
    if (BufferUtil.isBackedBySimpleArray(this.bitmap)
        && BufferUtil.isBackedBySimpleArray(value2.bitmap)) {
      long[] b1 = this.bitmap.array();
      long[] b2 = value2.bitmap.array();
      for (int k = 0; k < b1.length; ++k) {
        newCardinality += Long.bitCount(b1[k] & b2[k]);
      }
    } else {
      final int size = this.bitmap.limit();
      for (int k = 0; k < size; ++k) {
        newCardinality += Long.bitCount(this.bitmap.get(k) & value2.bitmap.get(k));
      }
    }
    return newCardinality;
  }

  @Override
  public int andCardinality(MappeableRunContainer x) {
    return x.andCardinality(this);
  }

  @Override
  public MappeableBitmapContainer toBitmapContainer() {
    return this;
  }

  @Override
  public int first() {
    assertNonEmpty(cardinality == 0);
    long firstNonZeroWord;
    int i = 0;
    if(BufferUtil.isBackedBySimpleArray(bitmap)) {
      long[] array = bitmap.array();
      while(array[i] == 0) {
        ++i;
      }
      firstNonZeroWord = array[i];
    } else {
      i = bitmap.position();
      while(bitmap.get(i) == 0) {
        ++i;
      }
      firstNonZeroWord = bitmap.get(i);
    }
    return i * 64 + numberOfTrailingZeros(firstNonZeroWord);
  }

  @Override
  public int last() {
    assertNonEmpty(cardinality == 0);
    long lastNonZeroWord;
    int i = bitmap.limit() - 1;
    if(BufferUtil.isBackedBySimpleArray(bitmap)) {
      long[] array = this.bitmap.array();
      while(i > 0 && array[i] == 0) {
        --i;
      }
      lastNonZeroWord = array[i];
    } else {
      while(i > 0 && bitmap.get(i) == 0) {
        --i;
      }
      lastNonZeroWord = bitmap.get(i);
    }
    return (i + 1) * 64 - Long.numberOfLeadingZeros(lastNonZeroWord) - 1;
  }

  @Override
  public int nextValue(char fromValue) {
    return nextSetBit((fromValue));
  }

  @Override
  public int previousValue(char fromValue) {
    return prevSetBit((fromValue));
  }

  @Override
  public int nextAbsentValue(char fromValue) {
    return nextClearBit((fromValue));
  }

  @Override
  public int previousAbsentValue(char fromValue) {
    return prevClearBit((fromValue));
  }

  @Override
  protected boolean contains(MappeableBitmapContainer bitmapContainer) {
    if((cardinality != -1) && (bitmapContainer.cardinality != -1)) {
      if(cardinality < bitmapContainer.cardinality) {
        return false;
      }
    }
    for(int i = 0; i < MAX_CAPACITY >>> 6; ++i ) {
      if((this.bitmap.get(i) & bitmapContainer.bitmap.get(i)) != bitmapContainer.bitmap.get(i)) {
        return false;
      }
    }
    return true;
  }

  @Override
  public boolean intersects(int minimum, int supremum) {
    if((minimum < 0) || (supremum < minimum) || (supremum > (1<<16))) {
      throw new RuntimeException("This should never happen (bug).");
    }
    int start = minimum >>> 6;
    int end = supremum >>> 6;
    if (start == end) {
      return ((bitmap.get(start) & (-(1L << minimum) & ((1L << supremum) - 1))) != 0);
    }
    if ((bitmap.get(start) & -(1L << minimum)) != 0) {
      return true;
    }
    if (end < bitmap.limit() && (bitmap.get(end) & ((1L << supremum) - 1)) != 0) {
      return true;
    }
    for (int i = 1 + start; i < end && i < bitmap.limit(); ++i) {
      if (bitmap.get(i) != 0) {
        return true;
      }
    }
    return false;
  }

  @Override
  public boolean contains(int minimum, int supremum) {
    int start = minimum >>> 6;
    int end = supremum >>> 6;
    long first = -(1L << minimum);
    long last = ((1L << supremum) - 1);
    if (start == end) {
      return ((bitmap.get(end) & first & last) == (first & last));
    }
    if ((bitmap.get(start) & first) != first) {
      return false;
    }
    if (end < bitmap.limit() && (bitmap.get(end) & last) != last) {
      return false;
    }
    for (int i = start + 1; i < bitmap.limit() && i < end; ++i) {
      if (bitmap.get(i) != -1L) {
        return false;
      }
    }
    return true;
  }

  @Override
  protected boolean contains(MappeableRunContainer runContainer) {
    final int runCardinality = runContainer.getCardinality();
    if (cardinality != -1) {
      if (cardinality < runCardinality) {
        return false;
      }
    } else {
      int card = cardinality;
      if (card < runCardinality) {
        return false;
      }
    }
    for (int i = 0; i < runContainer.numberOfRuns(); ++i) {
      int start = (runContainer.getValue(i));
      int length = (runContainer.getLength(i));
      if (!contains(start, start + length)) {
        return false;
      }
    }
    return true;
  }

  @Override
  protected boolean contains(MappeableArrayContainer arrayContainer) {
    if (arrayContainer.cardinality != -1) {
      if (cardinality < arrayContainer.cardinality) {
        return false;
      }
    }
    for (int i = 0; i < arrayContainer.cardinality; ++i) {
      if(!contains(arrayContainer.content.get(i))) {
        return false;
      }
    }
    return true;
  }


}


final class MappeableBitmapContainerCharIterator implements PeekableCharIterator {
  private final static int len = MappeableBitmapContainer.MAX_CAPACITY >>> 6;// hard coded for speed
  private long w;
  int x;


  private MappeableBitmapContainer parent;

  MappeableBitmapContainerCharIterator() {

  }

  MappeableBitmapContainerCharIterator(MappeableBitmapContainer p) {
    wrap(p);
  }

  @Override
  public PeekableCharIterator clone() {
    try {
      return (PeekableCharIterator) super.clone();
    } catch (CloneNotSupportedException e) {
      return null;// will not happen
    }
  }

  @Override
  public boolean hasNext() {
    return x < len;
  }

  @Override
  public char next() {
    char answer = (char) (x * 64 + numberOfTrailingZeros(w));
    w &= (w - 1);
    while (w == 0) {
      ++x;
      if (x == len) {
        break;
      }
      w = parent.bitmap.get(x);
    }
    return answer;
  }

  @Override
  public int nextAsInt() {
    return next();
  }

  @Override
  public void remove() {
    // TODO: implement
    throw new RuntimeException("unsupported operation: remove");
  }

  void wrap(MappeableBitmapContainer p) {
    parent = p;
    for (x = 0; x < len; ++x) {
      if ((w = parent.bitmap.get(x)) != 0) {
        break;
      }
    }
  }

  @Override
  public void advanceIfNeeded(char minval) {
    if (!hasNext()) {
      return;
    }
    if (minval >= x * 64) {
      if (minval >= (x + 1) * 64) {
        x = minval / 64;
        w = parent.bitmap.get(x);
      }
      w &= ~0L << (minval & 63);
      while (w == 0) {
        x++;
        if (x == len) {
          return;
        }
        w = parent.bitmap.get(x);
      }
    }
  }

  @Override
  public char peekNext() {
    return (char) (x * 64 + numberOfTrailingZeros(w));
  }
}


final class ReverseMappeableBitmapContainerCharIterator implements CharIterator {

  private final static int len = MappeableBitmapContainer.MAX_CAPACITY >>> 6;// hard coded for speed
  private long w;
  int x;

  private MappeableBitmapContainer parent;

  ReverseMappeableBitmapContainerCharIterator() {

  }

  ReverseMappeableBitmapContainerCharIterator(MappeableBitmapContainer p) {
    wrap(p);
  }

  @Override
  public CharIterator clone() {
    try {
      return (CharIterator) super.clone();
    } catch (CloneNotSupportedException e) {
      return null;
    }
  }

  @Override
  public boolean hasNext() {
    return x >= 0;
  }

  @Override
  public char next() {
    int shift = Long.numberOfLeadingZeros(w) + 1;
    char answer = (char)((x + 1) * 64 - shift);
    w &= (0xFFFFFFFFFFFFFFFEL >>> shift);
    while (w == 0) {
      --x;
      if (x < 0) {
        break;
      }
      w = parent.bitmap.get(x);
    }
    return answer;
  }

  @Override
  public int nextAsInt() {
    return next();
  }

  @Override
  public void remove() {
    // TODO: implement
    throw new RuntimeException("unsupported operation: remove");
  }

  public void wrap(MappeableBitmapContainer p) {
    parent = p;
    for (x = len - 1; x >= 0; --x) {
      if ((w = parent.bitmap.get(x)) != 0) {
        break;
      }
    }
  }
}<|MERGE_RESOLUTION|>--- conflicted
+++ resolved
@@ -450,7 +450,6 @@
     return false;
   }
 
-<<<<<<< HEAD
   /**
    * Fill the array with set bits
    * 
@@ -475,8 +474,6 @@
     }
   }
 
-=======
->>>>>>> 116cc651
   @Override
   public void fillLeastSignificant16bits(int[] x, int i, int mask) {
     int pos = i;
