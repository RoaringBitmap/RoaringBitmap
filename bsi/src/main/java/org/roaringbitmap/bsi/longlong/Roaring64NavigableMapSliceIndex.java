package org.roaringbitmap.bsi.longlong;

import static org.roaringbitmap.longlong.Roaring64NavigableMap.SERIALIZATION_MODE_LEGACY;
import static org.roaringbitmap.longlong.Roaring64NavigableMap.SERIALIZATION_MODE_PORTABLE;

import org.roaringbitmap.bsi.BitmapSliceIndex;
import org.roaringbitmap.bsi.Pair;
import org.roaringbitmap.bsi.WritableUtils;
import org.roaringbitmap.longlong.Roaring64NavigableMap;

import java.io.DataInput;
import java.io.DataOutput;
import java.io.IOException;
<<<<<<< HEAD
import java.io.InputStream;
import java.util.ArrayList;
import java.util.Iterator;
=======
>>>>>>> ba0df9e3
import java.util.List;
import java.util.Objects;
import java.util.stream.IntStream;

/**
<<<<<<< HEAD
 * Roaring64NavigableMap based bsi implementation.</br>
 *
 * See {@link #serialize} for more information for serialization format}
=======
 * Roaring64NavigableMap based bsi implementation.
 * The default serialization format for underlying Roaring64NavigableMap is
 * {@link Roaring64NavigableMap#SERIALIZATION_MODE_PORTABLE}. And you can also switch to
 * {@link Roaring64NavigableMap#SERIALIZATION_MODE_PORTABLE} mode as you wish.
 * NOTE: The serialization format is *not* compatible with bsi implementation of roaring(Go),
 * @see <a href="https://github.com/RoaringBitmap/roaring/blob/b32ae1a8cc386adbf7753251b8a580ed37f270a9/roaring64/bsi64.go#L882">bsi64.WriteTo</a>
>>>>>>> ba0df9e3
 */
public class Roaring64NavigableMapSliceIndex {
  /**
   * the maxValue of this bsi
   */
  private long maxValue;

  /**
   * the minValue of this bsi
   */
  private long minValue;

  /**
   * the bit component slice Array of this bsi
   */
  private Roaring64NavigableMap[] bA;

  /**
   * the exist bitmap of this bsi which means the columnId have value in this bsi
   */
  private Roaring64NavigableMap ebM;

  private Boolean runOptimized = false;

  /**
   *  bsi serialization mode compatible with roaring(go)
   */
<<<<<<< HEAD
  public static int BSI64_SERIALIZATION_MODE_COMPATIBLE_WITH_GO = 0;
=======
  private int serializationMode = SERIALIZATION_MODE_PORTABLE;
>>>>>>> ba0df9e3

  /**
   * The serialization format for Roaring64NavigableMapSliceIndex.</br>
   * Currently, {@link #BSI64_SERIALIZATION_MODE_COMPATIBLE_WITH_GO} is supported.</br>
   * Other serialization formats maybe added in the future, and the serialization formats may change.
   *
   * See {@link #serialize} for more information for serialization format}
   */
<<<<<<< HEAD
  public static int DEFAULT_BSI64_NAVIGABLE_SERIALIZATION_MODE =
      BSI64_SERIALIZATION_MODE_COMPATIBLE_WITH_GO;
=======
  public Roaring64NavigableMapSliceIndex() {
    this(0L, 0L, SERIALIZATION_MODE_PORTABLE);
  }
>>>>>>> ba0df9e3

  /**
   * NewDefaultBSI constructs an auto-sized BSI.
   */
<<<<<<< HEAD
  public Roaring64NavigableMapSliceIndex() {
    this(0L, 0L);
=======
  public Roaring64NavigableMapSliceIndex(long minValue, long maxValue) {
    this(minValue, maxValue, SERIALIZATION_MODE_PORTABLE);
>>>>>>> ba0df9e3
  }

  /**
   * NewBSI constructs a new BSI.  Min/Max values are optional.  If set to 0
   * then the underlying BSI will be automatically sized.
   */
  public Roaring64NavigableMapSliceIndex(long minValue, long maxValue) {
    if (minValue < 0) {
      throw new IllegalArgumentException("Values should be non-negative");
    }
    if (maxValue < minValue) {
      throw new IllegalArgumentException("maxValue should GE minValue");
    }
<<<<<<< HEAD
=======
    if (serializationMode != SERIALIZATION_MODE_PORTABLE
        && serializationMode != SERIALIZATION_MODE_LEGACY) {
      // invalid serialization mode
      throw new IllegalArgumentException("Invalid serialization mode");
    }
>>>>>>> ba0df9e3

    this.bA = new Roaring64NavigableMap[64 - Long.numberOfLeadingZeros(maxValue)];
    for (int i = 0; i < bA.length; i++) {
      this.bA[i] = new Roaring64NavigableMap();
    }

    this.ebM = new Roaring64NavigableMap();
<<<<<<< HEAD
=======
    setSerializationMode(serializationMode);
  }

  /**
   * set the serialization mode for underlying Roaring64NavigableMap
   *
   * @param serializationMode valid values: SERIALIZATION_MODE_PORTABLE or SERIALIZATION_MODE_LEGACY
   */
  public void setSerializationMode(int serializationMode) {
    if (serializationMode != SERIALIZATION_MODE_PORTABLE
        && serializationMode != SERIALIZATION_MODE_LEGACY) {
      // invalid serialization mode
      throw new IllegalArgumentException("Invalid serialization mode");
    }
    this.serializationMode = serializationMode;
    if (this.ebM != null) {
      this.ebM.setSerializationMode(serializationMode);
    }
    if (this.bA != null) {
      for (Roaring64NavigableMap roaring64NavigableMap : bA) {
        roaring64NavigableMap.setSerializationMode(serializationMode);
      }
    }
  }

  /**
   * get current serialization mode of underlying Roaring64NavigableMap
   */
  public int getSerializationMode() {
    return serializationMode;
>>>>>>> ba0df9e3
  }

  /**
   * add all content from another BSI instance, current bsi is modified
   */
  public void add(Roaring64NavigableMapSliceIndex otherBsi) {
    if (null == otherBsi || otherBsi.ebM.isEmpty()) {
      return;
    }

    this.ebM.or(otherBsi.ebM);
    if (otherBsi.bitCount() > this.bitCount()) {
      grow(otherBsi.bitCount());
    }

    for (int i = 0; i < otherBsi.bitCount(); i++) {
      this.addDigit(otherBsi.bA[i], i);
    }

    // update min and max after adding
    this.minValue = minValue();
    this.maxValue = maxValue();
  }

  /**
   * add the specify slice to current 'bA[]' at index 'i', and 'carry' will be processed automatically
   */
  private void addDigit(Roaring64NavigableMap foundSet, int i) {
    Roaring64NavigableMap carry = Roaring64NavigableMap.and(this.bA[i], foundSet);
    this.bA[i].xor(foundSet);
    if (!carry.isEmpty()) {
      if (i + 1 >= this.bitCount()) {
        grow(this.bitCount() + 1);
      }
      this.addDigit(carry, i + 1);
    }
  }

  /**
   * get the min value from the bsi
   */
  private long minValue() {
    if (ebM.isEmpty()) {
      return 0;
    }

    Roaring64NavigableMap minValuesId = ebM;
    for (int i = bA.length - 1; i >= 0; i -= 1) {
      Roaring64NavigableMap tmp = Roaring64NavigableMap.andNot(minValuesId, bA[i]);
      if (!tmp.isEmpty()) {
        minValuesId = tmp;
      }
    }

    return valueAt(minValuesId.first());
  }

  /**
   * get the max value from the bsi
   */
  private long maxValue() {
    if (ebM.isEmpty()) {
      return 0;
    }

    Roaring64NavigableMap maxValuesId = ebM;
    for (int i = bA.length - 1; i >= 0; i -= 1) {
      Roaring64NavigableMap tmp = Roaring64NavigableMap.and(maxValuesId, bA[i]);
      if (!tmp.isEmpty()) {
        maxValuesId = tmp;
      }
    }

    return valueAt(maxValuesId.first());
  }

  /**
   * return the value associated with the input columnId
   * @param columnId the column id
   * @return the value associated with the input columnId
   */
  private long valueAt(long columnId) {
    long value = 0;
    for (int i = 0; i < this.bitCount(); i += 1) {
      if (this.bA[i].contains(columnId)) {
        value |= (1L << i);
      }
    }

    return value;
  }

  /**
   * RunOptimize attempts to further compress the runs of consecutive values found in the bitmap
   */
  public void runOptimize() {
    this.ebM.runOptimize();

    for (Roaring64NavigableMap integers : this.bA) {
      integers.runOptimize();
    }
    this.runOptimized = true;
  }

  /**
   * hasRunCompression returns true if the bitmap benefits from run compression
   */
  public boolean hasRunCompression() {
    return this.runOptimized;
  }

  /**
   * GetExistenceBitmap returns a pointer to the underlying existence bitmap of the BSI
   */
  public Roaring64NavigableMap getExistenceBitmap() {
    return this.ebM;
  }

  /**
   * the number of slice
   */
  public int bitCount() {
    return this.bA.length;
  }

  /**
   * get the cardinality of the bsi (the number of distinct values added to the ebM)
   */
  public long getLongCardinality() {
    return this.ebM.getLongCardinality();
  }

  /**
   * get the value at the column ID.
   */
  public Pair<Long, Boolean> getValue(long columnId) {
    boolean exists = this.ebM.contains(columnId);
    if (!exists) {
      return Pair.newPair(0L, false);
    }

    return Pair.newPair(valueAt(columnId), true);
  }

  private void clear() {
    this.maxValue = 0;
    this.minValue = 0;
    this.ebM = null;
    this.bA = null;
  }

  /**
   * Serialize the BSI.
   * <p>
<<<<<<< HEAD
   * Currently, only {@link #BSI64_SERIALIZATION_MODE_COMPATIBLE_WITH_GO} is supported.</br>
   * *NOTE* Other serialization formats maybe added in the future, and the serialization formats may change.
   * <p>
   * The serialization format for underlying Roaring64NavigableMap depends on
   * {@link Roaring64NavigableMap#SERIALIZATION_MODE}.</br>
   * NOTE: if {@link Roaring64NavigableMap#SERIALIZATION_MODE} = {@link Roaring64NavigableMap#SERIALIZATION_MODE_PORTABLE}
   * and {@link #DEFAULT_BSI64_NAVIGABLE_SERIALIZATION_MODE} = {@link #BSI64_SERIALIZATION_MODE_COMPATIBLE_WITH_GO},
   * then the bsi serialization is compatible with bsi implementation of roaring(Go).
   * <p>
   * Current serialization format:<br/>
   * ---
   * <pre>
   * <b>ebM</b> as standard Roaring64NavigableMap format (with specify legacy/portable format)
=======
   * <b>NOTICE:</b> This serialization format is <em>NOT</em> compatible with bsi of roaring(Go)</br>
   * Current serialization format:<br/>
   * ---
   * <pre>
   * <b>minValue</b> (long with zero-compressed encoding)
   * <b>maxValue</b> (long with zero-compressed encoding)
   * <b>runOptimized</b> (boolean)
   * <b>serializationMode</b> (int with zero-compressed encoding)
   * <b>ebM</b> as standard Roaring64NavigableMap format (with specify legacy/portable format)
   * <b>number of slices</b> (int with zero-compressed encoding)
>>>>>>> ba0df9e3
   * <b>loop over bA[]</b>  as standard Roaring64NavigableMap format (with specify legacy/portable format)
   * </pre>
   * ---
   * <br/>
   * Consider calling {@link #runOptimize} before serialization to improve compression.
   * The current bsi is not modified.
   * </p>
   * @see <a href="https://github.com/RoaringBitmap/roaring/blob/b32ae1a8cc386adbf7753251b8a580ed37f270a9/roaring64/bsi64.go#L882">bsi64.WriteTo</a>
   * @param output the DataOutput stream
   * @throws IOException Signals that an I/O exception has occurred.
   */
  public void serialize(DataOutput output) throws IOException {
<<<<<<< HEAD
    if (DEFAULT_BSI64_NAVIGABLE_SERIALIZATION_MODE == BSI64_SERIALIZATION_MODE_COMPATIBLE_WITH_GO) {
      // write ebm
      this.ebM.serialize(output);
      for (Roaring64NavigableMap rb : this.bA) {
        rb.serialize(output);
      }
    } else {
      throw new UnsupportedOperationException(
          "unsupported serialization mode " + DEFAULT_BSI64_NAVIGABLE_SERIALIZATION_MODE);
    }
  }

  /**
   * Deserialize (retrieve) the BSI.</br>
   * See {@link #serialize(DataOutput)} for the serialization format.
   * The current bsi is overwritten.
   * <p>
   * *NOTE*</br>
   * 1. multiple bsi objects in one {@code DataInput} not supported for current serialization format.</br>
   * 2. for proper deserialization, {@link Roaring64NavigableMap#SERIALIZATION_MODE} should be set
   * to the value as serialization</br>
=======
    // write meta
    WritableUtils.writeVLong(output, minValue);
    WritableUtils.writeVLong(output, maxValue);
    output.writeBoolean(this.runOptimized);
    WritableUtils.writeVInt(output, serializationMode);

    // write ebm
    this.ebM.serialize(output);

    // write ba
    WritableUtils.writeVInt(output, this.bA.length);
    for (Roaring64NavigableMap rb : this.bA) {
      rb.serialize(output);
    }
  }

  /**
   * Deserialize (retrieve) this bitmapsliceindex(bsi).</br>
   * The serialization format doc here {@link Roaring64NavigableMapSliceIndex#serialize(DataOutput)}
   * The current bsi is overwritten.
   *
   * NOTE: after {@link #deserialize}, the static variable 'SERIALIZATION_MODE' of Roaring64NavigableMap
   * will be ineffective.
   *
>>>>>>> ba0df9e3
   * @param in the DataInput stream
   * @throws IOException Signals that an I/O exception has occurred.
   */
  public void deserialize(DataInput in) throws IOException {
<<<<<<< HEAD
    if (DEFAULT_BSI64_NAVIGABLE_SERIALIZATION_MODE == BSI64_SERIALIZATION_MODE_COMPATIBLE_WITH_GO) {
      this.clear();
      // read ebm
      Roaring64NavigableMap ebm = new Roaring64NavigableMap();
      ebm.deserialize(in);
      this.ebM = ebm;

      List<Roaring64NavigableMap> baList = new ArrayList<>();
      try (DataInputStream is = new DataInputStream((InputStream) in); ) {
        while (is.available() > 0) {
          Roaring64NavigableMap rb = new Roaring64NavigableMap();
          rb.deserialize(in);
          baList.add(rb);
        }
      }
      this.bA = baList.toArray(new Roaring64NavigableMap[0]);
    } else {
      throw new UnsupportedOperationException(
          "unsupported serialization mode " + DEFAULT_BSI64_NAVIGABLE_SERIALIZATION_MODE);
    }
=======
    this.clear();
    // read meta
    this.minValue = WritableUtils.readVInt(in);
    this.maxValue = WritableUtils.readVInt(in);
    this.runOptimized = in.readBoolean();
    this.serializationMode = WritableUtils.readVInt(in);

    // read ebm
    Roaring64NavigableMap ebm = new Roaring64NavigableMap();
    // set serialization format before deserialize
    ebm.setSerializationMode(serializationMode);
    ebm.deserialize(in);
    this.ebM = ebm;

    int bitDepth = WritableUtils.readVInt(in);
    Roaring64NavigableMap[] ba = new Roaring64NavigableMap[bitDepth];
    for (int i = 0; i < bitDepth; i++) {
      Roaring64NavigableMap rb = new Roaring64NavigableMap();
      rb.setSerializationMode(serializationMode);
      rb.deserialize(in);
      ba[i] = rb;
    }
    this.bA = ba;
>>>>>>> ba0df9e3
  }

  /*
   * get the serialized size in bytes
   */
  public long serializedSizeInBytes() {
    long size = 0;
    for (Roaring64NavigableMap rb : this.bA) {
      size += rb.serializedSizeInBytes();
    }
    return this.ebM.serializedSizeInBytes() + size;
  }

  /**
   * valueExists tests whether the value exists.
   */
  public boolean valueExist(long columnId) {
    return this.ebM.contains(columnId);
  }

  /**
   * SetValue sets a value for a given columnID.
   */
  public void setValue(long columnId, long value) {
    ensureCapacityInternal(value, value);
    setValueInternal(columnId, value);
  }

  private void setValueInternal(long columnId, long value) {
    for (int i = 0; i < this.bitCount(); i += 1) {
      if ((value & (1L << i)) > 0) {
        this.bA[i].add(columnId);
      } else {
        this.bA[i].removeLong(columnId);
      }
    }
    this.ebM.add(columnId);
  }

  private void ensureCapacityInternal(long minValue, long maxValue) {
    if (ebM.isEmpty()) {
      this.minValue = minValue;
      this.maxValue = maxValue;
      grow(Long.toBinaryString(maxValue).length());
    } else if (this.minValue > minValue) {
      this.minValue = minValue;
    } else if (this.maxValue < maxValue) {
      this.maxValue = maxValue;
      grow(Long.toBinaryString(maxValue).length());
    }
  }

  private void grow(int newBitDepth) {
    int oldBitDepth = this.bA.length;

    if (oldBitDepth >= newBitDepth) {
      return;
    }

    Roaring64NavigableMap[] newBA = new Roaring64NavigableMap[newBitDepth];
    if (oldBitDepth != 0) {
      System.arraycopy(this.bA, 0, newBA, 0, oldBitDepth);
    }

    for (int i = newBitDepth - 1; i >= oldBitDepth; i--) {
      newBA[i] = new Roaring64NavigableMap();
      if (this.runOptimized) {
        newBA[i].runOptimize();
      }
    }
    this.bA = newBA;
  }

  /**
   * set list of values
   * @param values list of value pairs
   */
  public void setValues(List<Pair<Long, Long>> values) {
    if (values == null || values.isEmpty()) return;
    long maxValue =
        values.stream().mapToLong(Pair::getRight).filter(Objects::nonNull).max().getAsLong();
    long minValue =
        values.stream().mapToLong(Pair::getRight).filter(Objects::nonNull).min().getAsLong();
    ensureCapacityInternal(minValue, maxValue);
    for (Pair<Long, Long> pair : values) {
      setValueInternal(pair.getKey(), pair.getValue());
    }
  }

  /**
   * merge will merge 2 bsi into current
   * merge API was designed for distributed computing
   * note: current and other bsi has no intersection
   *
   * @param otherBsi other bsi we need merge
   */
  public void merge(Roaring64NavigableMapSliceIndex otherBsi) {

    if (null == otherBsi || otherBsi.ebM.isEmpty()) {
      return;
    }

    // todo whether we need this
    if (Roaring64NavigableMap.intersects(this.ebM, otherBsi.ebM)) {
      throw new IllegalArgumentException("merge can be used only in bsiA  bsiB  is null");
    }

    int bitDepth = Integer.max(this.bitCount(), otherBsi.bitCount());
    Roaring64NavigableMap[] newBA = new Roaring64NavigableMap[bitDepth];
    for (int i = 0; i < bitDepth; i++) {
      Roaring64NavigableMap current = i < this.bA.length ? this.bA[i] : new Roaring64NavigableMap();
      Roaring64NavigableMap other =
          i < otherBsi.bA.length ? otherBsi.bA[i] : new Roaring64NavigableMap();
      newBA[i] = Roaring64NavigableMap.or(current, other);
      if (this.runOptimized || otherBsi.runOptimized) {
        newBA[i].runOptimize();
      }
    }
    this.bA = newBA;
    this.ebM.or(otherBsi.ebM);
    this.runOptimized = this.runOptimized || otherBsi.runOptimized;
    this.maxValue = Long.max(this.maxValue, otherBsi.maxValue);
    this.minValue = Long.min(this.minValue, otherBsi.minValue);
  }

  /**
   * clone a bsi instance
   */
  @Override
  public Roaring64NavigableMapSliceIndex clone() {
    Roaring64NavigableMapSliceIndex bitSliceIndex = new Roaring64NavigableMapSliceIndex();
    bitSliceIndex.minValue = this.minValue;
    bitSliceIndex.maxValue = this.maxValue;
    bitSliceIndex.serializationMode = this.serializationMode;
    bitSliceIndex.ebM = this.ebM.clone();
    Roaring64NavigableMap[] cloneBA = new Roaring64NavigableMap[this.bitCount()];
    for (int i = 0; i < cloneBA.length; i++) {
      cloneBA[i] = this.bA[i].clone();
    }
    bitSliceIndex.bA = cloneBA;
    bitSliceIndex.runOptimized = this.runOptimized;

    return bitSliceIndex;
  }

  /**
   * O'Neil range using a bit-sliced index
   *
   * @param operation compare operation
   * @param predicate the value we found filter
   * @param foundSet  columnId set we want compare,using RoaringBitmap to express
   * @return columnId set we found in this bsi with giving conditions, using RoaringBitmap to express
   * see https://github.com/lemire/BitSliceIndex/blob/master/src/main/java/org/roaringbitmap/circuits/comparator/BasicComparator.java
   */
  private Roaring64NavigableMap oNeilCompare(
      BitmapSliceIndex.Operation operation, long predicate, Roaring64NavigableMap foundSet) {
    Roaring64NavigableMap fixedFoundSet = foundSet == null ? this.ebM : foundSet;

    Roaring64NavigableMap GT = new Roaring64NavigableMap();
    Roaring64NavigableMap LT = new Roaring64NavigableMap();
    Roaring64NavigableMap EQ = this.ebM;

    for (int i = this.bitCount() - 1; i >= 0; i--) {
      int bit = (int) ((predicate >> i) & 1);
      if (bit == 1) {
        LT = Roaring64NavigableMap.or(LT, Roaring64NavigableMap.andNot(EQ, this.bA[i]));
        EQ = Roaring64NavigableMap.and(EQ, this.bA[i]);
      } else {
        GT = Roaring64NavigableMap.or(GT, Roaring64NavigableMap.and(EQ, this.bA[i]));
        EQ = Roaring64NavigableMap.andNot(EQ, this.bA[i]);
      }
    }
    EQ = Roaring64NavigableMap.and(fixedFoundSet, EQ);
    switch (operation) {
      case EQ:
        return EQ;
      case NEQ:
        return Roaring64NavigableMap.andNot(fixedFoundSet, EQ);
      case GT:
        return Roaring64NavigableMap.and(GT, fixedFoundSet);
      case LT:
        return Roaring64NavigableMap.and(LT, fixedFoundSet);
      case LE:
        return Roaring64NavigableMap.and(Roaring64NavigableMap.or(LT, EQ), fixedFoundSet);
      case GE:
        return Roaring64NavigableMap.and(Roaring64NavigableMap.or(GT, EQ), fixedFoundSet);
      default:
        throw new IllegalArgumentException("");
    }
  }

  /**
   * BSI Compare using single thread
   * this Function compose algorithm from O'Neil and Owen Kaser
   * the GE algorithm is from Owen since the performance is better.  others are from O'Neil
   *
   * @param operation    the operation of BitmapSliceIndex.Operation
   * @param startOrValue the start or value of comparison, when the comparison operation is range, it's start,
   *                     when others,it's value.
   * @param end          the end value of comparison. when the comparison operation is not range,the end = 0
   * @param foundSet     columnId set we want compare,using RoaringBitmap to express
   * @return columnId set we found in this bsi with giving conditions, using Roaring64NavigableMap to express
   */
  public Roaring64NavigableMap compare(
      BitmapSliceIndex.Operation operation,
      long startOrValue,
      long end,
      Roaring64NavigableMap foundSet) {
    Roaring64NavigableMap result = compareUsingMinMax(operation, startOrValue, end, foundSet);
    if (result != null) {
      return result;
    }

    switch (operation) {
      case EQ:
        return oNeilCompare(BitmapSliceIndex.Operation.EQ, startOrValue, foundSet);
      case NEQ:
        return oNeilCompare(BitmapSliceIndex.Operation.NEQ, startOrValue, foundSet);
      case GE:
        return oNeilCompare(BitmapSliceIndex.Operation.GE, startOrValue, foundSet);
      case GT:
        {
          return oNeilCompare(BitmapSliceIndex.Operation.GT, startOrValue, foundSet);
        }
      case LT:
        return oNeilCompare(BitmapSliceIndex.Operation.LT, startOrValue, foundSet);

      case LE:
        return oNeilCompare(BitmapSliceIndex.Operation.LE, startOrValue, foundSet);

      case RANGE:
        {
          if (startOrValue < minValue) {
            startOrValue = minValue;
          }
          if (end > maxValue) {
            end = maxValue;
          }
          Roaring64NavigableMap left =
              oNeilCompare(BitmapSliceIndex.Operation.GE, startOrValue, foundSet);
          Roaring64NavigableMap right = oNeilCompare(BitmapSliceIndex.Operation.LE, end, foundSet);

          return Roaring64NavigableMap.and(left, right);
        }
      default:
        throw new IllegalArgumentException("not support operation!");
    }
  }

  private Roaring64NavigableMap compareUsingMinMax(
      BitmapSliceIndex.Operation operation,
      long startOrValue,
      long end,
      Roaring64NavigableMap foundSet) {
    Roaring64NavigableMap all =
        foundSet == null ? ebM.clone() : Roaring64NavigableMap.and(ebM, foundSet);
    Roaring64NavigableMap empty = new Roaring64NavigableMap();

    switch (operation) {
      case LT:
        if (startOrValue > maxValue) {
          return all;
        } else if (startOrValue <= minValue) {
          return empty;
        }

        break;
      case LE:
        if (startOrValue >= maxValue) {
          return all;
        } else if (startOrValue < minValue) {
          return empty;
        }

        break;
      case GT:
        if (startOrValue < minValue) {
          return all;
        } else if (startOrValue >= maxValue) {
          return empty;
        }

        break;
      case GE:
        if (startOrValue <= minValue) {
          return all;
        } else if (startOrValue > maxValue) {
          return empty;
        }

        break;
      case EQ:
        if (minValue == maxValue && minValue == startOrValue) {
          return all;
        } else if (startOrValue < minValue || startOrValue > maxValue) {
          return empty;
        }

        break;
      case NEQ:
        if (minValue == maxValue) {
          return minValue == startOrValue ? empty : all;
        }

        break;
      case RANGE:
        if (startOrValue <= minValue && end >= maxValue) {
          return all;
        } else if (startOrValue > maxValue || end < minValue) {
          return empty;
        }

        break;
      default:
        return null;
    }

    return null;
  }

  /**
   * given columns in foundSet, return the count and sum of values found in BSI
   * @param foundSet given columnIds (represent as Roaring64NavigableMap)
   * @return the <sum, count> pair
   */
  public Pair<Long, Long> sum(Roaring64NavigableMap foundSet) {
    if (null == foundSet || foundSet.isEmpty()) {
      return Pair.newPair(0L, 0L);
    }
    long count = foundSet.getLongCardinality();

    long sum =
        IntStream.range(0, this.bitCount())
            .mapToLong(x -> (1L << x) * Roaring64NavigableMap.andCardinality(this.bA[x], foundSet))
            .sum();

    return Pair.newPair(sum, count);
  }

  /**
   * given columns in foundSet, return the top k columnId found in BSI
   * @param foundSet the columnIds needs to be checked (represent as Roaring64NavigableMap)
   * @param k top k
   * @return the top k columnIds found in BSI
   */
  public Roaring64NavigableMap topK(Roaring64NavigableMap foundSet, long k) {
    if (null == foundSet || foundSet.isEmpty()) {
      return new Roaring64NavigableMap();
    }
    if (k >= foundSet.getLongCardinality()) {
      return foundSet;
    }
    Roaring64NavigableMap re = new Roaring64NavigableMap();
    Roaring64NavigableMap candidates = foundSet.clone();
    // keep target K value
    long originalTargetTopK = k;

    for (int x = this.bitCount() - 1; x >= 0 && !candidates.isEmpty() && k > 0; x--) {
      Roaring64NavigableMap X = Roaring64NavigableMap.and(candidates, this.bA[x]);
      long cardinality = X.getLongCardinality();
      if (cardinality > k) {
        candidates.and(this.bA[x]);
      } else {
        re.or(X);
        candidates.andNot(this.bA[x]);
        k -= cardinality;
      }
    }

    // check whether we get enough items in 're'
    long reCardinality = re.getLongCardinality();
    long candidatesCardinality = candidates.getLongCardinality();
    if (reCardinality < originalTargetTopK) {
      // 're' has not enough items, pick some items from candidates, then merge re&candidates
      long dismissCandidatesCnt = candidatesCardinality + reCardinality - originalTargetTopK;
      Iterator<Long> iterator = candidates.iterator();
      while (iterator.hasNext() && dismissCandidatesCnt > 0) {
        // remove some items from candidates
        candidates.removeLong(iterator.next());
        dismissCandidatesCnt--;
      }
    } else {
      candidates = null;
    }
    return Roaring64NavigableMap.or(re, candidates);
  }

  /**
   * given columns in foundSet,
   * 1. if one columnId of foundSet is in the bsi, then get the associated value
   * 2. then return all the values as a Roaring64NavigableMap.
   * @param foundSet the columnIds needs to be checked, null if all columnIds needs to be checked
   */
  public Roaring64NavigableMap transpose(Roaring64NavigableMap foundSet) {
    Roaring64NavigableMap re = new Roaring64NavigableMap();
    Roaring64NavigableMap fixedFoundSet =
        foundSet == null ? this.ebM : Roaring64NavigableMap.and(foundSet, this.ebM);
    fixedFoundSet.forEach((long x) -> re.add(this.getValue(x).getKey()));
    return re;
  }

  /**
   * given columns in foundSet,
   * 1. if one columnId of foundSet is in the bsi, then get the associated value in the bsi
   * 2. then return all the <value, # of columnIds> as a bsi.
   * @param foundSet the columnIds needs to be checked, null if all columnIds needs to be checked
   */
  public Roaring64NavigableMapSliceIndex transposeWithCount(Roaring64NavigableMap foundSet) {
    Roaring64NavigableMapSliceIndex re = new Roaring64NavigableMapSliceIndex();
    Roaring64NavigableMap fixedFoundSet =
        foundSet == null ? this.ebM : Roaring64NavigableMap.and(foundSet, this.ebM);
    fixedFoundSet.forEach(
        (long x) -> {
          long nk = this.getValue(x).getKey();
          if (re.valueExist(nk)) {
            re.setValue(nk, re.getValue(nk).getKey() + 1);
          } else {
            re.setValue(nk, 1);
          }
        });
    return re;
  }
}<|MERGE_RESOLUTION|>--- conflicted
+++ resolved
@@ -1,39 +1,24 @@
 package org.roaringbitmap.bsi.longlong;
-
-import static org.roaringbitmap.longlong.Roaring64NavigableMap.SERIALIZATION_MODE_LEGACY;
-import static org.roaringbitmap.longlong.Roaring64NavigableMap.SERIALIZATION_MODE_PORTABLE;
 
 import org.roaringbitmap.bsi.BitmapSliceIndex;
 import org.roaringbitmap.bsi.Pair;
-import org.roaringbitmap.bsi.WritableUtils;
 import org.roaringbitmap.longlong.Roaring64NavigableMap;
 
 import java.io.DataInput;
+import java.io.DataInputStream;
 import java.io.DataOutput;
 import java.io.IOException;
-<<<<<<< HEAD
 import java.io.InputStream;
 import java.util.ArrayList;
 import java.util.Iterator;
-=======
->>>>>>> ba0df9e3
 import java.util.List;
 import java.util.Objects;
 import java.util.stream.IntStream;
 
 /**
-<<<<<<< HEAD
  * Roaring64NavigableMap based bsi implementation.</br>
  *
  * See {@link #serialize} for more information for serialization format}
-=======
- * Roaring64NavigableMap based bsi implementation.
- * The default serialization format for underlying Roaring64NavigableMap is
- * {@link Roaring64NavigableMap#SERIALIZATION_MODE_PORTABLE}. And you can also switch to
- * {@link Roaring64NavigableMap#SERIALIZATION_MODE_PORTABLE} mode as you wish.
- * NOTE: The serialization format is *not* compatible with bsi implementation of roaring(Go),
- * @see <a href="https://github.com/RoaringBitmap/roaring/blob/b32ae1a8cc386adbf7753251b8a580ed37f270a9/roaring64/bsi64.go#L882">bsi64.WriteTo</a>
->>>>>>> ba0df9e3
  */
 public class Roaring64NavigableMapSliceIndex {
   /**
@@ -61,38 +46,22 @@
   /**
    *  bsi serialization mode compatible with roaring(go)
    */
-<<<<<<< HEAD
   public static int BSI64_SERIALIZATION_MODE_COMPATIBLE_WITH_GO = 0;
-=======
-  private int serializationMode = SERIALIZATION_MODE_PORTABLE;
->>>>>>> ba0df9e3
 
   /**
    * The serialization format for Roaring64NavigableMapSliceIndex.</br>
    * Currently, {@link #BSI64_SERIALIZATION_MODE_COMPATIBLE_WITH_GO} is supported.</br>
    * Other serialization formats maybe added in the future, and the serialization formats may change.
-   *
    * See {@link #serialize} for more information for serialization format}
    */
-<<<<<<< HEAD
   public static int DEFAULT_BSI64_NAVIGABLE_SERIALIZATION_MODE =
       BSI64_SERIALIZATION_MODE_COMPATIBLE_WITH_GO;
-=======
-  public Roaring64NavigableMapSliceIndex() {
-    this(0L, 0L, SERIALIZATION_MODE_PORTABLE);
-  }
->>>>>>> ba0df9e3
 
   /**
    * NewDefaultBSI constructs an auto-sized BSI.
    */
-<<<<<<< HEAD
   public Roaring64NavigableMapSliceIndex() {
     this(0L, 0L);
-=======
-  public Roaring64NavigableMapSliceIndex(long minValue, long maxValue) {
-    this(minValue, maxValue, SERIALIZATION_MODE_PORTABLE);
->>>>>>> ba0df9e3
   }
 
   /**
@@ -106,14 +75,6 @@
     if (maxValue < minValue) {
       throw new IllegalArgumentException("maxValue should GE minValue");
     }
-<<<<<<< HEAD
-=======
-    if (serializationMode != SERIALIZATION_MODE_PORTABLE
-        && serializationMode != SERIALIZATION_MODE_LEGACY) {
-      // invalid serialization mode
-      throw new IllegalArgumentException("Invalid serialization mode");
-    }
->>>>>>> ba0df9e3
 
     this.bA = new Roaring64NavigableMap[64 - Long.numberOfLeadingZeros(maxValue)];
     for (int i = 0; i < bA.length; i++) {
@@ -121,39 +82,6 @@
     }
 
     this.ebM = new Roaring64NavigableMap();
-<<<<<<< HEAD
-=======
-    setSerializationMode(serializationMode);
-  }
-
-  /**
-   * set the serialization mode for underlying Roaring64NavigableMap
-   *
-   * @param serializationMode valid values: SERIALIZATION_MODE_PORTABLE or SERIALIZATION_MODE_LEGACY
-   */
-  public void setSerializationMode(int serializationMode) {
-    if (serializationMode != SERIALIZATION_MODE_PORTABLE
-        && serializationMode != SERIALIZATION_MODE_LEGACY) {
-      // invalid serialization mode
-      throw new IllegalArgumentException("Invalid serialization mode");
-    }
-    this.serializationMode = serializationMode;
-    if (this.ebM != null) {
-      this.ebM.setSerializationMode(serializationMode);
-    }
-    if (this.bA != null) {
-      for (Roaring64NavigableMap roaring64NavigableMap : bA) {
-        roaring64NavigableMap.setSerializationMode(serializationMode);
-      }
-    }
-  }
-
-  /**
-   * get current serialization mode of underlying Roaring64NavigableMap
-   */
-  public int getSerializationMode() {
-    return serializationMode;
->>>>>>> ba0df9e3
   }
 
   /**
@@ -308,7 +236,6 @@
   /**
    * Serialize the BSI.
    * <p>
-<<<<<<< HEAD
    * Currently, only {@link #BSI64_SERIALIZATION_MODE_COMPATIBLE_WITH_GO} is supported.</br>
    * *NOTE* Other serialization formats maybe added in the future, and the serialization formats may change.
    * <p>
@@ -322,18 +249,6 @@
    * ---
    * <pre>
    * <b>ebM</b> as standard Roaring64NavigableMap format (with specify legacy/portable format)
-=======
-   * <b>NOTICE:</b> This serialization format is <em>NOT</em> compatible with bsi of roaring(Go)</br>
-   * Current serialization format:<br/>
-   * ---
-   * <pre>
-   * <b>minValue</b> (long with zero-compressed encoding)
-   * <b>maxValue</b> (long with zero-compressed encoding)
-   * <b>runOptimized</b> (boolean)
-   * <b>serializationMode</b> (int with zero-compressed encoding)
-   * <b>ebM</b> as standard Roaring64NavigableMap format (with specify legacy/portable format)
-   * <b>number of slices</b> (int with zero-compressed encoding)
->>>>>>> ba0df9e3
    * <b>loop over bA[]</b>  as standard Roaring64NavigableMap format (with specify legacy/portable format)
    * </pre>
    * ---
@@ -346,7 +261,6 @@
    * @throws IOException Signals that an I/O exception has occurred.
    */
   public void serialize(DataOutput output) throws IOException {
-<<<<<<< HEAD
     if (DEFAULT_BSI64_NAVIGABLE_SERIALIZATION_MODE == BSI64_SERIALIZATION_MODE_COMPATIBLE_WITH_GO) {
       // write ebm
       this.ebM.serialize(output);
@@ -368,37 +282,10 @@
    * 1. multiple bsi objects in one {@code DataInput} not supported for current serialization format.</br>
    * 2. for proper deserialization, {@link Roaring64NavigableMap#SERIALIZATION_MODE} should be set
    * to the value as serialization</br>
-=======
-    // write meta
-    WritableUtils.writeVLong(output, minValue);
-    WritableUtils.writeVLong(output, maxValue);
-    output.writeBoolean(this.runOptimized);
-    WritableUtils.writeVInt(output, serializationMode);
-
-    // write ebm
-    this.ebM.serialize(output);
-
-    // write ba
-    WritableUtils.writeVInt(output, this.bA.length);
-    for (Roaring64NavigableMap rb : this.bA) {
-      rb.serialize(output);
-    }
-  }
-
-  /**
-   * Deserialize (retrieve) this bitmapsliceindex(bsi).</br>
-   * The serialization format doc here {@link Roaring64NavigableMapSliceIndex#serialize(DataOutput)}
-   * The current bsi is overwritten.
-   *
-   * NOTE: after {@link #deserialize}, the static variable 'SERIALIZATION_MODE' of Roaring64NavigableMap
-   * will be ineffective.
-   *
->>>>>>> ba0df9e3
    * @param in the DataInput stream
    * @throws IOException Signals that an I/O exception has occurred.
    */
   public void deserialize(DataInput in) throws IOException {
-<<<<<<< HEAD
     if (DEFAULT_BSI64_NAVIGABLE_SERIALIZATION_MODE == BSI64_SERIALIZATION_MODE_COMPATIBLE_WITH_GO) {
       this.clear();
       // read ebm
@@ -419,31 +306,6 @@
       throw new UnsupportedOperationException(
           "unsupported serialization mode " + DEFAULT_BSI64_NAVIGABLE_SERIALIZATION_MODE);
     }
-=======
-    this.clear();
-    // read meta
-    this.minValue = WritableUtils.readVInt(in);
-    this.maxValue = WritableUtils.readVInt(in);
-    this.runOptimized = in.readBoolean();
-    this.serializationMode = WritableUtils.readVInt(in);
-
-    // read ebm
-    Roaring64NavigableMap ebm = new Roaring64NavigableMap();
-    // set serialization format before deserialize
-    ebm.setSerializationMode(serializationMode);
-    ebm.deserialize(in);
-    this.ebM = ebm;
-
-    int bitDepth = WritableUtils.readVInt(in);
-    Roaring64NavigableMap[] ba = new Roaring64NavigableMap[bitDepth];
-    for (int i = 0; i < bitDepth; i++) {
-      Roaring64NavigableMap rb = new Roaring64NavigableMap();
-      rb.setSerializationMode(serializationMode);
-      rb.deserialize(in);
-      ba[i] = rb;
-    }
-    this.bA = ba;
->>>>>>> ba0df9e3
   }
 
   /*
@@ -577,7 +439,6 @@
     Roaring64NavigableMapSliceIndex bitSliceIndex = new Roaring64NavigableMapSliceIndex();
     bitSliceIndex.minValue = this.minValue;
     bitSliceIndex.maxValue = this.maxValue;
-    bitSliceIndex.serializationMode = this.serializationMode;
     bitSliceIndex.ebM = this.ebM.clone();
     Roaring64NavigableMap[] cloneBA = new Roaring64NavigableMap[this.bitCount()];
     for (int i = 0; i < cloneBA.length; i++) {
