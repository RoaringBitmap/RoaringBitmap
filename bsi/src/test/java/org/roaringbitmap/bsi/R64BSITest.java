package org.roaringbitmap.bsi;

import org.junit.jupiter.api.*;
import org.roaringbitmap.bsi.longlong.Roaring64BitmapSliceIndex;
import org.roaringbitmap.longlong.Roaring64Bitmap;

import java.io.*;
import java.nio.ByteBuffer;
import java.util.HashMap;
import java.util.List;
import java.util.Map;
import java.util.stream.Collectors;
import java.util.stream.IntStream;
import java.util.stream.LongStream;

public class R64BSITest {
  private Map<Long, Long> testDataSet = new HashMap<>();

  private Roaring64BitmapSliceIndex bsi;

  @BeforeEach
  public void setup() {
    LongStream.range(1, 100).forEach(x -> testDataSet.put(x, x));
    bsi = new Roaring64BitmapSliceIndex(1, 99);
    testDataSet.forEach((k, v) -> {
      bsi.setValue(k, v);
    });
  }

  @Test
  public void testSetAndGet() {
    LongStream.range(1, 100).forEach(x -> {
      Pair<Long, Boolean> pair = bsi.getValue(x);
      Assertions.assertTrue(pair.getRight());
      Assertions.assertEquals((long) pair.getKey(), x);
    });

    IntStream.range(1, 100).forEach(x -> {
      Pair<Long, Boolean> pair = bsi.getValue(x);
      Assertions.assertTrue(pair.getRight());
      Assertions.assertEquals((long) pair.getKey(), x);
    });
  }

  @Test
  public void testMerge() {
    Roaring64BitmapSliceIndex bsiA = new Roaring64BitmapSliceIndex();
    IntStream.range(1, 100).forEach(x -> bsiA.setValue(x, x));
    Roaring64BitmapSliceIndex bsiB = new Roaring64BitmapSliceIndex();
    IntStream.range(100, 199).forEach(x -> bsiB.setValue(x, x));
    Assertions.assertEquals(bsiA.getExistenceBitmap().getLongCardinality(), 99);
    Assertions.assertEquals(bsiB.getExistenceBitmap().getLongCardinality(), 99);
    bsiA.merge(bsiB);
    IntStream.range(1, 199).forEach(x -> {
      Pair<Long, Boolean> bsiValue = bsiA.getValue(x);
      Assertions.assertTrue(bsiValue.getRight());
      Assertions.assertEquals((long) bsiValue.getKey(), x);
    });
  }


  @Test
  public void testClone() {
    Roaring64BitmapSliceIndex bsi = new Roaring64BitmapSliceIndex(1, 99);
    List<Pair<Long, Long>> collect = testDataSet.entrySet()
        .stream().map(x -> Pair.newPair(x.getKey(), x.getValue())).collect(Collectors.toList());

    bsi.setValues(collect);

    Assertions.assertEquals(bsi.getExistenceBitmap().getLongCardinality(), 99);
    final Roaring64BitmapSliceIndex clone = bsi.clone();

    IntStream.range(1, 100).forEach(x -> {
      Pair<Long, Boolean> bsiValue = clone.getValue(x);
      Assertions.assertTrue(bsiValue.getRight());
      Assertions.assertEquals((long) bsiValue.getKey(), x);
    });
  }


  @Test
  public void testAdd() {
    Roaring64BitmapSliceIndex bsiA = new Roaring64BitmapSliceIndex();
    LongStream.range(1, 100).forEach(x -> bsiA.setValue(x, x));
    Roaring64BitmapSliceIndex bsiB = new Roaring64BitmapSliceIndex();
    LongStream.range(1, 120).forEach(x -> bsiB.setValue(x, x));

    bsiA.add(bsiB);

    LongStream.range(1, 120).forEach(x -> {
      Pair<Long, Boolean> bsiValue = bsiA.getValue(x);
      Assertions.assertTrue(bsiValue.getRight());
      if (x < 100) {
        Assertions.assertEquals((long) bsiValue.getKey(), x * 2);
      } else {
        Assertions.assertEquals((long) bsiValue.getKey(), x);
      }

    });
  }

  @Test
  public void testAddAndEvaluate() {
    Roaring64BitmapSliceIndex bsiA = new Roaring64BitmapSliceIndex();
    IntStream.range(1, 100).forEach(x -> bsiA.setValue(x, x));
    Roaring64BitmapSliceIndex bsiB = new Roaring64BitmapSliceIndex();
    IntStream.range(1, 120).forEach(x -> bsiB.setValue(120 - x, x));

    bsiA.add(bsiB);

    Roaring64Bitmap result = bsiA.compare(BitmapSliceIndex.Operation.EQ, 120, 0, null);
    Assertions.assertEquals(99, result.getLongCardinality());
    Assertions.assertArrayEquals(result.toArray(), LongStream.range(1, 100).toArray());

    result = bsiA.compare(BitmapSliceIndex.Operation.RANGE, 1, 20, null);
    Assertions.assertEquals(20, result.getLongCardinality());
    Assertions.assertArrayEquals(result.toArray(), LongStream.range(100, 120).toArray());
  }


  @Test
  public void TestIO4Stream() throws IOException {
    Roaring64BitmapSliceIndex bsi = new Roaring64BitmapSliceIndex(1, 99);
    LongStream.range(1, 100).forEach(x -> bsi.setValue(x, x));
    ByteArrayOutputStream bos = new ByteArrayOutputStream();
    DataOutputStream bdo = new DataOutputStream(bos);
    bsi.serialize(bdo);
    byte[] data = bos.toByteArray();

    Roaring64BitmapSliceIndex newBsi = new Roaring64BitmapSliceIndex();

    ByteArrayInputStream bis = new ByteArrayInputStream(data);
    DataInputStream bdi = new DataInputStream(bis);
    newBsi.deserialize(bdi);

    Assertions.assertEquals(newBsi.getExistenceBitmap().getLongCardinality(), 99);

    LongStream.range(1, 100).forEach(x -> {
      Pair<Long, Boolean> bsiValue = newBsi.getValue(x);
      Assertions.assertTrue(bsiValue.getRight());
      Assertions.assertEquals((long) bsiValue.getKey(), x);
    });
  }

  @Test
  public void testIO4Buffer() throws IOException {
    Roaring64BitmapSliceIndex bsi = new Roaring64BitmapSliceIndex(1, 99);
    LongStream.range(1, 100).forEach(x -> bsi.setValue(x, x));
    ByteBuffer buffer = ByteBuffer.allocate(bsi.serializedSizeInBytes());
    bsi.serialize(buffer);

    byte[] data = buffer.array();
    Roaring64BitmapSliceIndex newBsi = new Roaring64BitmapSliceIndex();
    newBsi.deserialize(ByteBuffer.wrap(data));
    Assertions.assertEquals(newBsi.getExistenceBitmap().getLongCardinality(), 99);

    LongStream.range(1, 100).forEach(x -> {
      Pair<Long, Boolean> bsiValue = newBsi.getValue(x);
      Assertions.assertTrue(bsiValue.getRight());
      Assertions.assertEquals((long) bsiValue.getKey(), x);
    });
  }


  @Test
  public void testIOFromExternal() {
    Roaring64BitmapSliceIndex bsi = new Roaring64BitmapSliceIndex(1, 99);
    LongStream.range(1, 100).forEach(x -> bsi.setValue(x, x));

    LongStream.range(1, 100).forEach(x -> {
      Pair<Long, Boolean> bsiValue = bsi.getValue(x);
      Assertions.assertTrue(bsiValue.getRight());
      Assertions.assertEquals((long) bsiValue.getKey(), x);
    });
  }


  @Test
  public void testEQ() {
    Roaring64BitmapSliceIndex bsi = new Roaring64BitmapSliceIndex(1, 99);
    LongStream.range(1, 100).forEach(x -> {
      if (x <= 50) {
        bsi.setValue(x, 1);
      } else {
        bsi.setValue(x, x);
      }

    });

    Roaring64Bitmap bitmap = bsi.compare(BitmapSliceIndex.Operation.EQ, 1, 0, null);
    Assertions.assertEquals(50L, bitmap.getLongCardinality());

  }

  @Test
  public void testNotEQ() {
    bsi = new Roaring64BitmapSliceIndex();
    bsi.setValue(1, 99);
    bsi.setValue(2, 1);
    bsi.setValue(3, 50);

    Roaring64Bitmap result = bsi.compare(BitmapSliceIndex.Operation.NEQ, 99, 0, null);
    Assertions.assertEquals(2, result.getLongCardinality());
    Assertions.assertArrayEquals(new long[]{2, 3}, result.toArray());

    result = bsi.compare(BitmapSliceIndex.Operation.NEQ, 100, 0, null);
    Assertions.assertEquals(3, result.getLongCardinality());
    Assertions.assertArrayEquals(new long[]{1, 2, 3}, result.toArray());

    bsi = new Roaring64BitmapSliceIndex();
    bsi.setValue(1, 99);
    bsi.setValue(2, 99);
    bsi.setValue(3, 99);

    result = bsi.compare(BitmapSliceIndex.Operation.NEQ, 99, 0, null);
    Assertions.assertTrue(result.isEmpty());

    result = bsi.compare(BitmapSliceIndex.Operation.NEQ, 1, 0, null);
    Assertions.assertEquals(3, result.getLongCardinality());
    Assertions.assertArrayEquals(new long[]{1, 2, 3}, result.toArray());
  }


  // parallel operation test

  @Test
  public void testGT() {
    Roaring64Bitmap result = bsi.compare(BitmapSliceIndex.Operation.GT, 50, 0, null);
    Assertions.assertEquals(49, result.getLongCardinality());
    Assertions.assertArrayEquals(LongStream.range(51, 100).toArray(), result.toArray());

    result = bsi.compare(BitmapSliceIndex.Operation.GT, 0, 0, null);
    Assertions.assertEquals(99, result.getLongCardinality());
    Assertions.assertArrayEquals(LongStream.range(1, 100).toArray(), result.toArray());

    result = bsi.compare(BitmapSliceIndex.Operation.GT, 99, 0, null);
    Assertions.assertTrue(result.isEmpty());
  }


  @Test
  public void testGE() {
    Roaring64Bitmap result = bsi.compare(BitmapSliceIndex.Operation.GE, 50, 0, null);
    Assertions.assertEquals(50, result.getLongCardinality());
    Assertions.assertArrayEquals(LongStream.range(50, 100).toArray(), result.toArray());

    result = bsi.compare(BitmapSliceIndex.Operation.GE, 1, 0, null);
    Assertions.assertEquals(99, result.getLongCardinality());
    Assertions.assertArrayEquals(LongStream.range(1, 100).toArray(), result.toArray());

    result = bsi.compare(BitmapSliceIndex.Operation.GE, 100, 0, null);
    Assertions.assertTrue(result.isEmpty());
  }

  @Test
  public void testLT() {
    Roaring64Bitmap result = bsi.compare(BitmapSliceIndex.Operation.LT, 50, 0, null);
    Assertions.assertEquals(49, result.getLongCardinality());
    Assertions.assertArrayEquals(LongStream.range(1, 50).toArray(), result.toArray());

    result = bsi.compare(BitmapSliceIndex.Operation.LT, Integer.MAX_VALUE, 0, null);
    Assertions.assertEquals(99, result.getLongCardinality());
    Assertions.assertArrayEquals(LongStream.range(1, 100).toArray(), result.toArray());

    result = bsi.compare(BitmapSliceIndex.Operation.LT, 1, 0, null);
    Assertions.assertTrue(result.isEmpty());
  }


  @Test
  public void testLE() {
    Roaring64Bitmap result = bsi.compare(BitmapSliceIndex.Operation.LE, 50, 0, null);
    Assertions.assertEquals(50, result.getLongCardinality());
    Assertions.assertArrayEquals(LongStream.range(1, 51).toArray(), result.toArray());

    result = bsi.compare(BitmapSliceIndex.Operation.LE, Integer.MAX_VALUE, 0, null);
    Assertions.assertEquals(99, result.getLongCardinality());
    Assertions.assertArrayEquals(LongStream.range(1, 100).toArray(), result.toArray());

    result = bsi.compare(BitmapSliceIndex.Operation.LE, 0, 0, null);
    Assertions.assertTrue(result.isEmpty());
  }

  @Test
  public void testRANGE() {
    Roaring64Bitmap result = bsi.compare(BitmapSliceIndex.Operation.RANGE, 10, 20, null);
    Assertions.assertEquals(11, result.getLongCardinality());
    Assertions.assertArrayEquals(LongStream.range(10, 21).toArray(), result.toArray());

    result = bsi.compare(BitmapSliceIndex.Operation.RANGE, 1, 200, null);
    Assertions.assertEquals(99, result.getLongCardinality());
    Assertions.assertArrayEquals(LongStream.range(1, 100).toArray(), result.toArray());

    result = bsi.compare(BitmapSliceIndex.Operation.RANGE, 1000, 2000, null);
    Assertions.assertTrue(result.isEmpty());
  }

  @Test
  public void testSum() {
    Roaring64BitmapSliceIndex bsi = new Roaring64BitmapSliceIndex(1, 99);
    LongStream.range(1, 100).forEach(x -> bsi.setValue(x, x));

    Roaring64Bitmap foundSet = Roaring64Bitmap.bitmapOf(LongStream.range(1, 51).toArray());

    Pair<Long, Long> sumPair = bsi.sum(foundSet);

    System.out.println("sum:" + sumPair.toString());

    long sum = LongStream.range(1, 51).sum();
    long count = LongStream.range(1, 51).count();

    Assertions.assertTrue(sumPair.getLeft().intValue() == sum && sumPair.getRight() == count);
  }

  @Test
  public void testValueZero() {
    bsi = new Roaring64BitmapSliceIndex();
    bsi.setValue(0, 0);
    bsi.setValue(1, 0);
    bsi.setValue(2, 1);

    Roaring64Bitmap result = bsi.compare(BitmapSliceIndex.Operation.EQ, 0, 0, null);
    Assertions.assertEquals(2, result.getLongCardinality());
    Assertions.assertArrayEquals(new long[]{0, 1}, result.toArray());

    result = bsi.compare(BitmapSliceIndex.Operation.EQ, 1, 0, null);
    Assertions.assertEquals(1, result.getLongCardinality());
    Assertions.assertArrayEquals(new long[]{2}, result.toArray());
  }

  @Test
  public void testTopK() {
    bsi = new Roaring64BitmapSliceIndex();
    bsi.setValue(1, 3);
    bsi.setValue(2, 6);
    bsi.setValue(3, 4);
    bsi.setValue(4, 10);
    bsi.setValue(5, 7);
    Roaring64Bitmap re = bsi.topK(bsi.getExistenceBitmap(), 2);
    Assertions.assertEquals(re, Roaring64Bitmap.bitmapOf(4, 5));
  }

  @Test
  public void testTranspose() {
    bsi = new Roaring64BitmapSliceIndex();
    bsi.setValue(1, 2);
    bsi.setValue(2, 4);
    bsi.setValue(3, 4);
    bsi.setValue(4, 8);
    bsi.setValue(5, 8);
    Roaring64Bitmap re = bsi.transpose(null);
    Assertions.assertEquals(re, Roaring64Bitmap.bitmapOf(2, 4, 8));
  }

  @Test
  public void testTransposeWithCount() {
    bsi = new Roaring64BitmapSliceIndex();
    bsi.setValue(1, 2);
    bsi.setValue(2, 4);
    bsi.setValue(3, 4);
    bsi.setValue(4, 8);
    bsi.setValue(5, 8);
    Roaring64BitmapSliceIndex re = bsi.transposeWithCount(null);
    Assertions.assertEquals(re.getExistenceBitmap(), Roaring64Bitmap.bitmapOf(2, 4, 8));
    Assertions.assertEquals(re.getValue(2).getKey(), 1);
    Assertions.assertEquals(re.getValue(4).getKey(), 2);
    Assertions.assertEquals(re.getValue(8).getKey(), 2);
  }


  @Test
  public void testIssue743() throws IOException {
    Roaring64BitmapSliceIndex bsi = new Roaring64BitmapSliceIndex();
    bsi.setValue(100L, 3L);
    bsi.setValue(1L, 392L);
    System.out.println(bsi.getValue(100L));
    System.out.println(bsi.getValue(1L));

    ByteBuffer buffer = ByteBuffer.allocate(bsi.serializedSizeInBytes());
    bsi.serialize(buffer);

    Roaring64BitmapSliceIndex de_bsi = new Roaring64BitmapSliceIndex();
    de_bsi.deserialize(ByteBuffer.wrap(buffer.array()));
    Assertions.assertEquals(de_bsi.getValue(100L), bsi.getValue(100L));
    Assertions.assertEquals(de_bsi.getValue(1L), bsi.getValue(1L));
  }

  @Test
<<<<<<< HEAD
  public void testIssue753() throws IOException {
    bsi = new Roaring64BitmapSliceIndex();
    LongStream.range(1, 100).forEach(x -> bsi.setValue(x, x));
    Assertions.assertEquals(bsi.compare(BitmapSliceIndex.Operation.RANGE, -4, 56, null).getLongCardinality(), 56);
    Assertions.assertEquals(bsi.compare(BitmapSliceIndex.Operation.RANGE, -4, 129, null).getLongCardinality(), 99);
    Assertions.assertEquals(bsi.compare(BitmapSliceIndex.Operation.RANGE, -4, 200, null).getLongCardinality(), 99);
    Assertions.assertEquals(bsi.compare(BitmapSliceIndex.Operation.RANGE, -4, 20000, null).getLongCardinality(), 99);
    Assertions.assertEquals(bsi.compare(BitmapSliceIndex.Operation.RANGE, -4, -129, null).getLongCardinality(), 0);
    Assertions.assertEquals(bsi.compare(BitmapSliceIndex.Operation.RANGE, -4, -2, null).getLongCardinality(), 0);

    Assertions.assertEquals(bsi.compare(BitmapSliceIndex.Operation.RANGE, 4, 56, null).getLongCardinality(), 53);
    Assertions.assertEquals(bsi.compare(BitmapSliceIndex.Operation.RANGE, 4, 129, null).getLongCardinality(), 96);
    Assertions.assertEquals(bsi.compare(BitmapSliceIndex.Operation.RANGE, 4, 200, null).getLongCardinality(), 96);
    Assertions.assertEquals(bsi.compare(BitmapSliceIndex.Operation.RANGE, 4, 20000, null).getLongCardinality(), 96);
    Assertions.assertEquals(bsi.compare(BitmapSliceIndex.Operation.RANGE, 4, -129, null).getLongCardinality(), 0);
    Assertions.assertEquals(bsi.compare(BitmapSliceIndex.Operation.RANGE, 4, 2, null).getLongCardinality(), 0);

    Assertions.assertEquals(bsi.compare(BitmapSliceIndex.Operation.RANGE, -129, -14, null).getLongCardinality(), 0);
    Assertions.assertEquals(bsi.compare(BitmapSliceIndex.Operation.RANGE, 129, 2000, null).getLongCardinality(), 0);
=======
  public void testIssue755() throws IOException {
    Roaring64BitmapSliceIndex bsi = new Roaring64BitmapSliceIndex();
    bsi.setValue(100L, 3L);
    bsi.setValue(1L, (long)Integer.MAX_VALUE * 2 + 23456);
    bsi.setValue(2L, (long)Integer.MAX_VALUE + 23456);
    Assertions.assertEquals(bsi.getValue(100L).getKey(), 3L); // {{3,true}}
    Assertions.assertEquals(bsi.getValue(1L).getKey(), (long)Integer.MAX_VALUE * 2 + 23456); // {23455,true}
    Assertions.assertEquals(bsi.getValue(2L).getKey(), (long)Integer.MAX_VALUE + 23456); // {-2147460193,true}
>>>>>>> 8ba205e6
  }
}
<|MERGE_RESOLUTION|>--- conflicted
+++ resolved
@@ -386,7 +386,6 @@
   }
 
   @Test
-<<<<<<< HEAD
   public void testIssue753() throws IOException {
     bsi = new Roaring64BitmapSliceIndex();
     LongStream.range(1, 100).forEach(x -> bsi.setValue(x, x));
@@ -406,7 +405,9 @@
 
     Assertions.assertEquals(bsi.compare(BitmapSliceIndex.Operation.RANGE, -129, -14, null).getLongCardinality(), 0);
     Assertions.assertEquals(bsi.compare(BitmapSliceIndex.Operation.RANGE, 129, 2000, null).getLongCardinality(), 0);
-=======
+  }
+  
+  @Test
   public void testIssue755() throws IOException {
     Roaring64BitmapSliceIndex bsi = new Roaring64BitmapSliceIndex();
     bsi.setValue(100L, 3L);
@@ -415,6 +416,5 @@
     Assertions.assertEquals(bsi.getValue(100L).getKey(), 3L); // {{3,true}}
     Assertions.assertEquals(bsi.getValue(1L).getKey(), (long)Integer.MAX_VALUE * 2 + 23456); // {23455,true}
     Assertions.assertEquals(bsi.getValue(2L).getKey(), (long)Integer.MAX_VALUE + 23456); // {-2147460193,true}
->>>>>>> 8ba205e6
   }
 }
