--- conflicted
+++ resolved
@@ -4,11 +4,7 @@
  - improved select performance (Bob Potter)
  - serialization and deserialization are faster (deserialization is about 30% less CPU intensive)
  - checkedAdd and checkedRemove (Samy Chambi)
-<<<<<<< HEAD
- - proper support for signed integers (reported by S. Chambi)
-=======
  - improved the handling of large (or negative) integers
->>>>>>> bfe49eaf
 
 version 0.4.9
  - Moved select method in the right interface
