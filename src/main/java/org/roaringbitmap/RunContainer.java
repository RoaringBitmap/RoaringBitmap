--- conflicted
+++ resolved
@@ -185,7 +185,7 @@
     }
 
 
-    /*  This is backwards: it is "x-this" instead of "this-x"
+    //  This had been backwards: it is "x-this" instead of "this-x"
     
     @Override
     public Container andNot(BitmapContainer x) {
@@ -194,13 +194,10 @@
         for (int rlepos = 0; rlepos < this.nbrruns; ++rlepos) {
             int start = Util.toIntUnsigned(this.getValue(rlepos));
             int end = Util.toIntUnsigned(this.getValue(rlepos)) + Util.toIntUnsigned(this.getLength(rlepos)) + 1;
-<<<<<<< HEAD
-            Util.resetBitmapRange(answer.bitmap, start, end); // had been x.bitmap
-=======
-            Util.resetBitmapRange(answer.bitmap, lastPos, start);
+            // Gregory's fixes
+            Util.resetBitmapRange(answer.bitmap, lastPos, start);  // had been x
             Util.flipBitmapRange(answer.bitmap, start, end);
             lastPos = end;
->>>>>>> 6b47e152
         }
         Util.resetBitmapRange(answer.bitmap, lastPos, answer.bitmap.length*64);
         answer.computeCardinality();
@@ -209,9 +206,9 @@
         else
             return answer.toArrayContainer();
     }
-    */
-
-
+   
+    /*
+    // the version Owen developed at the same time....
 @Override
 public Container andNot(BitmapContainer x) {
     // let's guess at the result cardinality as similar to the current (it's an upper bound) 
@@ -242,7 +239,7 @@
       
       return ((BitmapContainer) c).toArrayContainer(); //guessed wrong
 }
-
+    */
 
 
     // will be similar to Bitmap parameter version
