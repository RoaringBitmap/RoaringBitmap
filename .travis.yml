language: java
sudo: false

jdk:
  - oraclejdk9
  - oraclejdk8
  - openjdk9   
  - openjdk10  
  - oraclejdk11
  - openjdk11 

# we removed oraclejdk7 as per https://github.com/RoaringBitmap/RoaringBitmap/pull/176#issuecomment-322257170

# Install silently to ensure all pom are installed and compilation is OK: actual checks will be processed by script:
install: "mvn -P ci clean install --quiet -DskipTests -Dcheckstyle.skip=true -Dmaven.javadoc.skip=true -Dgpg.skip=true"

branches:
  only:
    - master

<<<<<<< HEAD
script: >
          mvn test jacoco:report  -Dgpg.skip=true -DBITMAP_TYPES=ROARING_ONLY
=======
################
## Note the "&&". We want the script to fail fast if there is a technical error (javadoc, style)
## which saves time both for travis but also for developers looking at the error logs.
## Moreover,  if the script makes it to  mvn -f ./jmh/pom.xm, then **all** previous
## tests must be green.
#################
script: > 
          mvn javadoc:test-javadoc && 
          mvn animal-sniffer:check && 
          mvn checkstyle:check && 
          mvn -f ./roaringbitmap/pom.xml test jacoco:report -Dcheckstyle.skip=true -Dmaven.javadoc.skip=true -Dgpg.skip=true && 
          mvn -f ./real-roaring-dataset/pom.xml test -Dcheckstyle.skip=true && 
          mvn -f ./jmh/pom.xml test -Dcheckstyle.skip=true -DBITMAP_TYPES=ROARING_ONLY 
>>>>>>> 02c397c7

after_success:
  - mvn coveralls:report<|MERGE_RESOLUTION|>--- conflicted
+++ resolved
@@ -18,24 +18,8 @@
   only:
     - master
 
-<<<<<<< HEAD
 script: >
           mvn test jacoco:report  -Dgpg.skip=true -DBITMAP_TYPES=ROARING_ONLY
-=======
-################
-## Note the "&&". We want the script to fail fast if there is a technical error (javadoc, style)
-## which saves time both for travis but also for developers looking at the error logs.
-## Moreover,  if the script makes it to  mvn -f ./jmh/pom.xm, then **all** previous
-## tests must be green.
-#################
-script: > 
-          mvn javadoc:test-javadoc && 
-          mvn animal-sniffer:check && 
-          mvn checkstyle:check && 
-          mvn -f ./roaringbitmap/pom.xml test jacoco:report -Dcheckstyle.skip=true -Dmaven.javadoc.skip=true -Dgpg.skip=true && 
-          mvn -f ./real-roaring-dataset/pom.xml test -Dcheckstyle.skip=true && 
-          mvn -f ./jmh/pom.xml test -Dcheckstyle.skip=true -DBITMAP_TYPES=ROARING_ONLY 
->>>>>>> 02c397c7
 
 after_success:
   - mvn coveralls:report